import * as messages from './messages'
import { Logger } from './logging'
import * as keyboard from './keyboard'
import { DivTag, HtmlParentTag } from './html'

const log = new Logger('Part')

export type StatelessPart = Part<{}>

export type PartParent = StatelessPart | null

/**
<<<<<<< HEAD
=======
 * Generic type for a function that constructs a part.
 */
export type PartConstructor<PartType extends Part<StateType>, StateType> = {new (parent: PartParent, id: string, state: StateType): PartType}

/** 
>>>>>>> f888ff4f
 * Whether or not a particular message emit should emit on the parents as well
 */
export type EmitScope = "single" | "bubble"

type EmitOptions = {
    scope?: EmitScope
}

/**
 * Whether the part needs to be rendered (dirty), updated (stale), or neither (clean).
 */
type RenderState = "clean" | "stale" | "dirty"

type EventKey = keyof HTMLElementEventMap

/**
 * These event types do not bubble and thus should be handled in the capture phase
 */
const nonBubblingEvents: EventKey[] = [
    'blur', 'focus', 'load', 'scroll'
]

/**
 * Parts can be mounted either directly to DOM elements or by id string
 */
export type MountPoint = HTMLElement | string

/**
 * The type of the object that gets passed to a part's render method
 */
export interface PartTag extends DivTag {}

export abstract class Part<StateType> {

    /// Root

    // root parts themselves will not have a root
    private _root?: StatelessPart

    public get root(): StatelessPart {
        return this._root || this
    }


    /// Children

    private children: {[id: string]: StatelessPart} = {}

    eachChild(func: (child: StatelessPart) => void) {
        for (let child of Object.values(this.children)) {
            func(child)
        }
    }

    removeChild(child: StatelessPart) {
        delete this.children[child.id]
    }


    /// Construction

    constructor(
        private readonly parent: PartParent,
        public readonly id: string,
        public readonly state: StateType
    ) {
        this._renderState = "dirty"
        if (parent) {
            this._root = parent.root
        }
    }

    makeStatelessPart<PartType extends StatelessPart>(
        constructor: {new (p: PartParent, id: string, state: {}): PartType}): PartType
    {
        let part = this.root._makeParentedPart(constructor, this, {})
        this.children[part.id] = part
        return part
    }


    makePart<PartType extends Part<PartStateType>, PartStateType>(
        constructor: {new (p: PartParent, id: string, state: PartStateType): PartType},
        state: PartStateType): PartType
    {
        let part = this.root._makeParentedPart(constructor, this, state)
        this.children[part.id] = part
        return part
    }

    private _idCount = 0

    private _makeParentedPart<PartType extends Part<PartStateType>, PartStateType>(
        constructor: {new (p: PartParent, id: string, state: PartStateType): PartType},
        parent: PartParent,
        state: PartStateType): PartType
    {
        this._idCount += 1
        let part = new constructor(parent || this, `__part-${this._idCount.toString()}__`, state)
        if (parent) {
            // don't register as a root-level part if there's a different parent
        }
        else {
            this.children[part.id] = part
        }
        part._init()
        return part
    }


    /// Initialization

    private _initialized = false

    get isInitialized(): boolean {
        return this._initialized
    }

    private _init() {
        if (!this._initialized) {
            this._initialized = true
            log.debug('Initializing', this)
            this.init()
        }
        this.eachChild(child => {
            child._init()
        })
    }

    // Parts can override this to provide custom behavior that is run
    // exactly once before the part is rendered for the first time
    init() {
    }


    /// Dirty Tracking

    private _renderState: RenderState = "dirty"

    /**
     * Mark this part as dirty, meaning it needs to be fully re-rendered.
     */
    dirty() {
        log.debug("Dirty", this)
        this._renderState = "dirty"
        this.root._requestFrame()
    }

    /**
     * Mark this part as stale, meaning it needs to be updated but not rendered.
     */
    stale() {
        log.debug("Stale", this)
        if (this._renderState == "clean") {
            this._renderState = "stale"
            this.root._requestFrame()
        }
    }

    private _frameRequested = false

    /**
     * Requests the next animation frame to render the part.
     */
    private _requestFrame() {
        if (this._frameRequested) return
        this._frameRequested = true
        requestAnimationFrame(t => {
            this._frameRequested = false
            log.debug('Frame', t)
            this._markClean()
            this._attachEventListeners()
        })
    }


    /// DOM Messages

    private handlerMap = new messages.HandlerMap()

    listen<EventType extends keyof messages.EventMap, DataType>(
        type: EventType,
        key: messages.UntypedKey,
        handler: (m: messages.Message<EventType,DataType>) => void,
        options: messages.ListenOptions): void

    listen<EventType extends keyof messages.EventMap, DataType>(
        type: EventType,
        key: messages.TypedKey<DataType>,
        handler: (m: messages.Message<EventType,DataType>) => void,
        options?: messages.ListenOptions): void

    /**
     * Registers a message handler to listen for messages.
     * @param type the event type
     * @param key the message key
     * @param handler the function to get called in response to the message
     * @param options configures how the handler listens for the messages
     */
    listen<EventType extends keyof messages.EventMap, DataType>(
        type: EventType,
        key: messages.UntypedKey | messages.TypedKey<DataType>,
        handler: (m: messages.Message<EventType,DataType>) => void,
        options: messages.ListenOptions={}): void
    {
        if (options?.attach == "passive" && this != this.root) {
            const newOptions = {attach: "active" as messages.ListenAttach, ...options}
            this.root.listen(type, key, handler, newOptions)
            return
        }
        this.handlerMap.add({
            type: type,
            key: key,
            options: options,
            callback: handler
        })
    }

    /**
     * Listens for a generic message on the part (emitted with emitMessage()).
     * @param key the message key
     * @param handler the message handler
     * @param options message handling options
     */
    listenMessage<DataType>(
        key: messages.UntypedKey | messages.TypedKey<DataType>,
        handler: (m: messages.Message<"message",DataType>) => void,
        options: messages.ListenOptions={})
    {
        this.listen("message", key, handler, options)
    }

    private _needsEventListeners = true

    /**
     * Tell this element and its children that they need to attach event listeners
     */
    private _childrenNeedEventListeners() {
        this._needsEventListeners = true
        this.eachChild(child => {
            child._childrenNeedEventListeners()
        })
    }

    /**
     * Attaches event listeners to this.element (if needsEventListeners() has been called)
     * Needs to be protected for FormPart.
     */
    protected _attachEventListeners() {
        if (this._needsEventListeners) {
            this._needsEventListeners = false
            let elem = this.element
            if (elem) {
                for (let type of this.handlerMap.allTypes()) {
                    this.addDomListener(elem, type as EventKey)
                }
            }
            else {
                log.warn("Trying to attach event listeners to a part without an element", this)
            }
        }
        this.eachChild(child => {
            child._attachEventListeners()
        })
    }

    /**
     * Attaches an event listener for a particular type of HTML event.
     * Only event types with Tuff listeners will have HTML listeners attached.
     */
    private addDomListener(elem: HTMLElement, type: EventKey) {
        const part = this
        let opts: AddEventListenerOptions | undefined = undefined
        if (nonBubblingEvents.includes(type)) {
            opts = {capture: true, passive: true}
        }
        log.debug(`Attaching ${type} event listeners to`, elem, opts)
        elem.addEventListener(type, function(this: HTMLElement, evt: HTMLElementEventMap[typeof type]) {

            // traverse the DOM path to find an event key
            let maybeTarget: HTMLElement | null = null
            let keys: string[] | null = null
            for (let e of evt.composedPath()) {
                let data = (e as any).dataset
                const typeKey = `__${type}__`
                if (data && data[typeKey]?.length) {
                    keys = data[typeKey].split(';')
                    maybeTarget = e as HTMLElement
                    break
                }
            }
            const target = maybeTarget!

            if (!keys?.length) return
            for (let k of keys) {
                let data = {}
                if (target.dataset[k]) {
                    data = JSON.parse(decodeURIComponent(target.dataset[k] as string))
                }
                part.emit(type, {id: k}, evt, data)
            }
        }, opts)
    }

    /**
     * Creates and emits a message for the given type and key.
     */
    emit<EventType extends keyof messages.EventMap, DataType>(
        type: EventType,
        key: messages.TypedKey<DataType>,
        evt: messages.EventMap[typeof type],
        data: DataType,
        options: EmitOptions={})
    {
        const message = {
            type: type,
            event: evt,
            data: data
        }
        this.handlerMap.each(type, key, handler => {
            handler.callback(message)
        })
        if (options.scope == "bubble" && this.parent && this.parent != this) {
            this.parent.emit(type, key, evt, data, options)
        }
    }

    /**
     * Emits a generic message associated with the part (as opposed to a DOM event).
     * @param key the message key
     * @param data data associated with the message
     * @param options configures how the message is emitted
     */
    emitMessage<DataType>(
        key: messages.TypedKey<DataType>,
        data: DataType,
        options?: EmitOptions)
    {
        this.emit("message", key, {part: this}, data, options)
    }


    /// Key Press Events

    // Register a hanlder for a global key press event.
    onKeyPress(press: messages.KeyPress, listener: (m: messages.Message<"keypress",messages.KeyPress>) => void) {
        keyboard.registerPart(this) // make sure we're registered to receive global keyboard events
        this.listen<"keypress",messages.KeyPress>("keypress", press, listener, {attach: "active"})
    }

    /// Mounting

    /**
     * The DOM element to which which this part has been explicitly mounted.
     * (Will be undefined for all except root parts)
     */
    private _mountElement?: HTMLElement

    /**
     * The DOM element to which this part was last rendered.
     */
    private _attachedElement?: HTMLElement

    /**
     * @returns Either this part's explicit mount element, or the element found by its id.
     * This will return null if the part is un-attached parts, i.e.:
     * - Root elements that have never been mounted
     * - Child elements that have never been rendered
     * - Child elements that have since been orphaned by their parents
    */
    get element(): HTMLElement | null {
        return this._attachedElement || this._mountElement || null
    }

    /**
     * @returns Whether or not the part is currently in the DOM tree with either a parent or a valid DOM element mount point.
    */
    get isAttached(): boolean {
        return !!this.element
    }

    /**
     * @returns Whether the part is a root part (doesn't have a parent, is mounted directly to a DOM element).
     */
    get isRoot(): boolean {
        return !!this._mountElement
    }

    private mount(elem: MountPoint) {
        if (elem instanceof HTMLElement) {
            this._mountElement = elem!
        }
        else {
            this._mountElement = document.getElementById(elem)!
        }
        this._requestFrame()
    }

    /**
     * Mounts a part to a DOM element (by DOM object or id).
     */
    static mount<PartType extends Part<StateType>, StateType>(partType: PartConstructor<PartType,StateType>, mountPoint: MountPoint, state: StateType): PartType {
        const id = typeof mountPoint == 'string' ? mountPoint : mountPoint.getAttribute("id")
        if (!id) {
            throw "You must either mount a part directly to a DOM node with id attribute or provide the id value as a string"
        }
        const part = new partType(null, id, state)
        part.mount(mountPoint)
        return part
    }


    /// Rendering

    renderInTag(container: HtmlParentTag) {
        this._renderState = "clean"
        container.div({id: this.id}, parent => {
            this.render(parent)
        })
    }

    abstract render(parent: PartTag): any

    /**
     * Recursively crawls the children to see if any is dirty, then renders their entire branch.
     * If they're only stale, calls the update() method.
     */
    private _markClean() {
        this._init()
        if (this._renderState == "dirty") {
            // stop the chain, re-render the whole tree from here on down
            log.debugTime('Update', () => {
                this._init()
                let parent = new DivTag("")
                this.render(parent)
                let output = Array<string>()
                parent.buildInner(output)
                const elem = this.element
                if (elem) {
                    elem.innerHTML = output.join('')
                }
                else {
                    throw(`Trying to render a part with no element!`)
                }
                this._childrenNeedEventListeners()
                this._update()
            })
        }
        else if (this._renderState == "stale") {
            this._update()
        }
        else {
            // keep propagating through the tree to see if anyone else needs to be rendered or updated
            this.eachChild(child => {
                child._markClean()
            })
        }
    }


    /// Updating

    /**
     * Gets called every time the part is rendered.
     * @param _elem the actual DOM element containing the part
     */
    update(_elem: HTMLElement) {

    }

    /**
     * Recursively calls `update()` on this part and all of its children.
     */
    private _update() {
        let elem = this.element
        if (!elem || !elem.isConnected) {
            elem = document.getElementById(this.id)
            this._attachedElement = elem!
        }
        if (!elem) {
            throw(`Trying to update a part with no element!`)
        }
        this.update(elem)
        this._renderState = "clean"
        this.eachChild(child => {
            child._update()
        })
    }



    //// Begin Listen Methods

    onAbort<DataType>(key: messages.UntypedKey, listener: (m: messages.Message<"abort",DataType>) => void, options?: messages.ListenOptions): void
    onAbort<DataType>(key: messages.TypedKey<DataType>, listener: (m: messages.Message<"abort",DataType>) => void, options?: messages.ListenOptions): void
    onAbort<DataType>(key: messages.UntypedKey | messages.TypedKey<DataType>, listener: (m: messages.Message<"abort",DataType>) => void, options?: messages.ListenOptions): void {
        this.listen<"abort",DataType>("abort", key, listener, options)
    }

    onAnimationCancel<DataType>(key: messages.UntypedKey, listener: (m: messages.Message<"animationcancel",DataType>) => void, options?: messages.ListenOptions): void
    onAnimationCancel<DataType>(key: messages.TypedKey<DataType>, listener: (m: messages.Message<"animationcancel",DataType>) => void, options?: messages.ListenOptions): void
    onAnimationCancel<DataType>(key: messages.UntypedKey | messages.TypedKey<DataType>, listener: (m: messages.Message<"animationcancel",DataType>) => void, options?: messages.ListenOptions): void {
        this.listen<"animationcancel",DataType>("animationcancel", key, listener, options)
    }

    onAnimationEnd<DataType>(key: messages.UntypedKey, listener: (m: messages.Message<"animationend",DataType>) => void, options?: messages.ListenOptions): void
    onAnimationEnd<DataType>(key: messages.TypedKey<DataType>, listener: (m: messages.Message<"animationend",DataType>) => void, options?: messages.ListenOptions): void
    onAnimationEnd<DataType>(key: messages.UntypedKey | messages.TypedKey<DataType>, listener: (m: messages.Message<"animationend",DataType>) => void, options?: messages.ListenOptions): void {
        this.listen<"animationend",DataType>("animationend", key, listener, options)
    }

    onAnimationIteration<DataType>(key: messages.UntypedKey, listener: (m: messages.Message<"animationiteration",DataType>) => void, options?: messages.ListenOptions): void
    onAnimationIteration<DataType>(key: messages.TypedKey<DataType>, listener: (m: messages.Message<"animationiteration",DataType>) => void, options?: messages.ListenOptions): void
    onAnimationIteration<DataType>(key: messages.UntypedKey | messages.TypedKey<DataType>, listener: (m: messages.Message<"animationiteration",DataType>) => void, options?: messages.ListenOptions): void {
        this.listen<"animationiteration",DataType>("animationiteration", key, listener, options)
    }

    onAnimationStart<DataType>(key: messages.UntypedKey, listener: (m: messages.Message<"animationstart",DataType>) => void, options?: messages.ListenOptions): void
    onAnimationStart<DataType>(key: messages.TypedKey<DataType>, listener: (m: messages.Message<"animationstart",DataType>) => void, options?: messages.ListenOptions): void
    onAnimationStart<DataType>(key: messages.UntypedKey | messages.TypedKey<DataType>, listener: (m: messages.Message<"animationstart",DataType>) => void, options?: messages.ListenOptions): void {
        this.listen<"animationstart",DataType>("animationstart", key, listener, options)
    }

    onAuxClick<DataType>(key: messages.UntypedKey, listener: (m: messages.Message<"auxclick",DataType>) => void, options?: messages.ListenOptions): void
    onAuxClick<DataType>(key: messages.TypedKey<DataType>, listener: (m: messages.Message<"auxclick",DataType>) => void, options?: messages.ListenOptions): void
    onAuxClick<DataType>(key: messages.UntypedKey | messages.TypedKey<DataType>, listener: (m: messages.Message<"auxclick",DataType>) => void, options?: messages.ListenOptions): void {
        this.listen<"auxclick",DataType>("auxclick", key, listener, options)
    }

    onBeforeInput<DataType>(key: messages.UntypedKey, listener: (m: messages.Message<"beforeinput",DataType>) => void, options?: messages.ListenOptions): void
    onBeforeInput<DataType>(key: messages.TypedKey<DataType>, listener: (m: messages.Message<"beforeinput",DataType>) => void, options?: messages.ListenOptions): void
    onBeforeInput<DataType>(key: messages.UntypedKey | messages.TypedKey<DataType>, listener: (m: messages.Message<"beforeinput",DataType>) => void, options?: messages.ListenOptions): void {
        this.listen<"beforeinput",DataType>("beforeinput", key, listener, options)
    }

    onBlur<DataType>(key: messages.UntypedKey, listener: (m: messages.Message<"blur",DataType>) => void, options?: messages.ListenOptions): void
    onBlur<DataType>(key: messages.TypedKey<DataType>, listener: (m: messages.Message<"blur",DataType>) => void, options?: messages.ListenOptions): void
    onBlur<DataType>(key: messages.UntypedKey | messages.TypedKey<DataType>, listener: (m: messages.Message<"blur",DataType>) => void, options?: messages.ListenOptions): void {
        this.listen<"blur",DataType>("blur", key, listener, options)
    }

    onCanPlay<DataType>(key: messages.UntypedKey, listener: (m: messages.Message<"canplay",DataType>) => void, options?: messages.ListenOptions): void
    onCanPlay<DataType>(key: messages.TypedKey<DataType>, listener: (m: messages.Message<"canplay",DataType>) => void, options?: messages.ListenOptions): void
    onCanPlay<DataType>(key: messages.UntypedKey | messages.TypedKey<DataType>, listener: (m: messages.Message<"canplay",DataType>) => void, options?: messages.ListenOptions): void {
        this.listen<"canplay",DataType>("canplay", key, listener, options)
    }

    onCanPlayThrough<DataType>(key: messages.UntypedKey, listener: (m: messages.Message<"canplaythrough",DataType>) => void, options?: messages.ListenOptions): void
    onCanPlayThrough<DataType>(key: messages.TypedKey<DataType>, listener: (m: messages.Message<"canplaythrough",DataType>) => void, options?: messages.ListenOptions): void
    onCanPlayThrough<DataType>(key: messages.UntypedKey | messages.TypedKey<DataType>, listener: (m: messages.Message<"canplaythrough",DataType>) => void, options?: messages.ListenOptions): void {
        this.listen<"canplaythrough",DataType>("canplaythrough", key, listener, options)
    }

    onChange<DataType>(key: messages.UntypedKey, listener: (m: messages.Message<"change",DataType>) => void, options?: messages.ListenOptions): void
    onChange<DataType>(key: messages.TypedKey<DataType>, listener: (m: messages.Message<"change",DataType>) => void, options?: messages.ListenOptions): void
    onChange<DataType>(key: messages.UntypedKey | messages.TypedKey<DataType>, listener: (m: messages.Message<"change",DataType>) => void, options?: messages.ListenOptions): void {
        this.listen<"change",DataType>("change", key, listener, options)
    }

    onClick<DataType>(key: messages.UntypedKey, listener: (m: messages.Message<"click",DataType>) => void, options?: messages.ListenOptions): void
    onClick<DataType>(key: messages.TypedKey<DataType>, listener: (m: messages.Message<"click",DataType>) => void, options?: messages.ListenOptions): void
    onClick<DataType>(key: messages.UntypedKey | messages.TypedKey<DataType>, listener: (m: messages.Message<"click",DataType>) => void, options?: messages.ListenOptions): void {
        this.listen<"click",DataType>("click", key, listener, options)
    }

    onClose<DataType>(key: messages.UntypedKey, listener: (m: messages.Message<"close",DataType>) => void, options?: messages.ListenOptions): void
    onClose<DataType>(key: messages.TypedKey<DataType>, listener: (m: messages.Message<"close",DataType>) => void, options?: messages.ListenOptions): void
    onClose<DataType>(key: messages.UntypedKey | messages.TypedKey<DataType>, listener: (m: messages.Message<"close",DataType>) => void, options?: messages.ListenOptions): void {
        this.listen<"close",DataType>("close", key, listener, options)
    }

    onCompositionEnd<DataType>(key: messages.UntypedKey, listener: (m: messages.Message<"compositionend",DataType>) => void, options?: messages.ListenOptions): void
    onCompositionEnd<DataType>(key: messages.TypedKey<DataType>, listener: (m: messages.Message<"compositionend",DataType>) => void, options?: messages.ListenOptions): void
    onCompositionEnd<DataType>(key: messages.UntypedKey | messages.TypedKey<DataType>, listener: (m: messages.Message<"compositionend",DataType>) => void, options?: messages.ListenOptions): void {
        this.listen<"compositionend",DataType>("compositionend", key, listener, options)
    }

    onCompositionStart<DataType>(key: messages.UntypedKey, listener: (m: messages.Message<"compositionstart",DataType>) => void, options?: messages.ListenOptions): void
    onCompositionStart<DataType>(key: messages.TypedKey<DataType>, listener: (m: messages.Message<"compositionstart",DataType>) => void, options?: messages.ListenOptions): void
    onCompositionStart<DataType>(key: messages.UntypedKey | messages.TypedKey<DataType>, listener: (m: messages.Message<"compositionstart",DataType>) => void, options?: messages.ListenOptions): void {
        this.listen<"compositionstart",DataType>("compositionstart", key, listener, options)
    }

    onCompositionUpdate<DataType>(key: messages.UntypedKey, listener: (m: messages.Message<"compositionupdate",DataType>) => void, options?: messages.ListenOptions): void
    onCompositionUpdate<DataType>(key: messages.TypedKey<DataType>, listener: (m: messages.Message<"compositionupdate",DataType>) => void, options?: messages.ListenOptions): void
    onCompositionUpdate<DataType>(key: messages.UntypedKey | messages.TypedKey<DataType>, listener: (m: messages.Message<"compositionupdate",DataType>) => void, options?: messages.ListenOptions): void {
        this.listen<"compositionupdate",DataType>("compositionupdate", key, listener, options)
    }

    onContextMenu<DataType>(key: messages.UntypedKey, listener: (m: messages.Message<"contextmenu",DataType>) => void, options?: messages.ListenOptions): void
    onContextMenu<DataType>(key: messages.TypedKey<DataType>, listener: (m: messages.Message<"contextmenu",DataType>) => void, options?: messages.ListenOptions): void
    onContextMenu<DataType>(key: messages.UntypedKey | messages.TypedKey<DataType>, listener: (m: messages.Message<"contextmenu",DataType>) => void, options?: messages.ListenOptions): void {
        this.listen<"contextmenu",DataType>("contextmenu", key, listener, options)
    }

    onCopy<DataType>(key: messages.UntypedKey, listener: (m: messages.Message<"copy",DataType>) => void, options?: messages.ListenOptions): void
    onCopy<DataType>(key: messages.TypedKey<DataType>, listener: (m: messages.Message<"copy",DataType>) => void, options?: messages.ListenOptions): void
    onCopy<DataType>(key: messages.UntypedKey | messages.TypedKey<DataType>, listener: (m: messages.Message<"copy",DataType>) => void, options?: messages.ListenOptions): void {
        this.listen<"copy",DataType>("copy", key, listener, options)
    }

    onCueChange<DataType>(key: messages.UntypedKey, listener: (m: messages.Message<"cuechange",DataType>) => void, options?: messages.ListenOptions): void
    onCueChange<DataType>(key: messages.TypedKey<DataType>, listener: (m: messages.Message<"cuechange",DataType>) => void, options?: messages.ListenOptions): void
    onCueChange<DataType>(key: messages.UntypedKey | messages.TypedKey<DataType>, listener: (m: messages.Message<"cuechange",DataType>) => void, options?: messages.ListenOptions): void {
        this.listen<"cuechange",DataType>("cuechange", key, listener, options)
    }

    onCut<DataType>(key: messages.UntypedKey, listener: (m: messages.Message<"cut",DataType>) => void, options?: messages.ListenOptions): void
    onCut<DataType>(key: messages.TypedKey<DataType>, listener: (m: messages.Message<"cut",DataType>) => void, options?: messages.ListenOptions): void
    onCut<DataType>(key: messages.UntypedKey | messages.TypedKey<DataType>, listener: (m: messages.Message<"cut",DataType>) => void, options?: messages.ListenOptions): void {
        this.listen<"cut",DataType>("cut", key, listener, options)
    }

    onDblClick<DataType>(key: messages.UntypedKey, listener: (m: messages.Message<"dblclick",DataType>) => void, options?: messages.ListenOptions): void
    onDblClick<DataType>(key: messages.TypedKey<DataType>, listener: (m: messages.Message<"dblclick",DataType>) => void, options?: messages.ListenOptions): void
    onDblClick<DataType>(key: messages.UntypedKey | messages.TypedKey<DataType>, listener: (m: messages.Message<"dblclick",DataType>) => void, options?: messages.ListenOptions): void {
        this.listen<"dblclick",DataType>("dblclick", key, listener, options)
    }

    onDrag<DataType>(key: messages.UntypedKey, listener: (m: messages.Message<"drag",DataType>) => void, options?: messages.ListenOptions): void
    onDrag<DataType>(key: messages.TypedKey<DataType>, listener: (m: messages.Message<"drag",DataType>) => void, options?: messages.ListenOptions): void
    onDrag<DataType>(key: messages.UntypedKey | messages.TypedKey<DataType>, listener: (m: messages.Message<"drag",DataType>) => void, options?: messages.ListenOptions): void {
        this.listen<"drag",DataType>("drag", key, listener, options)
    }

    onDragEnd<DataType>(key: messages.UntypedKey, listener: (m: messages.Message<"dragend",DataType>) => void, options?: messages.ListenOptions): void
    onDragEnd<DataType>(key: messages.TypedKey<DataType>, listener: (m: messages.Message<"dragend",DataType>) => void, options?: messages.ListenOptions): void
    onDragEnd<DataType>(key: messages.UntypedKey | messages.TypedKey<DataType>, listener: (m: messages.Message<"dragend",DataType>) => void, options?: messages.ListenOptions): void {
        this.listen<"dragend",DataType>("dragend", key, listener, options)
    }

    onDragEnter<DataType>(key: messages.UntypedKey, listener: (m: messages.Message<"dragenter",DataType>) => void, options?: messages.ListenOptions): void
    onDragEnter<DataType>(key: messages.TypedKey<DataType>, listener: (m: messages.Message<"dragenter",DataType>) => void, options?: messages.ListenOptions): void
    onDragEnter<DataType>(key: messages.UntypedKey | messages.TypedKey<DataType>, listener: (m: messages.Message<"dragenter",DataType>) => void, options?: messages.ListenOptions): void {
        this.listen<"dragenter",DataType>("dragenter", key, listener, options)
    }

    onDragLeave<DataType>(key: messages.UntypedKey, listener: (m: messages.Message<"dragleave",DataType>) => void, options?: messages.ListenOptions): void
    onDragLeave<DataType>(key: messages.TypedKey<DataType>, listener: (m: messages.Message<"dragleave",DataType>) => void, options?: messages.ListenOptions): void
    onDragLeave<DataType>(key: messages.UntypedKey | messages.TypedKey<DataType>, listener: (m: messages.Message<"dragleave",DataType>) => void, options?: messages.ListenOptions): void {
        this.listen<"dragleave",DataType>("dragleave", key, listener, options)
    }

    onDragOver<DataType>(key: messages.UntypedKey, listener: (m: messages.Message<"dragover",DataType>) => void, options?: messages.ListenOptions): void
    onDragOver<DataType>(key: messages.TypedKey<DataType>, listener: (m: messages.Message<"dragover",DataType>) => void, options?: messages.ListenOptions): void
    onDragOver<DataType>(key: messages.UntypedKey | messages.TypedKey<DataType>, listener: (m: messages.Message<"dragover",DataType>) => void, options?: messages.ListenOptions): void {
        this.listen<"dragover",DataType>("dragover", key, listener, options)
    }

    onDragStart<DataType>(key: messages.UntypedKey, listener: (m: messages.Message<"dragstart",DataType>) => void, options?: messages.ListenOptions): void
    onDragStart<DataType>(key: messages.TypedKey<DataType>, listener: (m: messages.Message<"dragstart",DataType>) => void, options?: messages.ListenOptions): void
    onDragStart<DataType>(key: messages.UntypedKey | messages.TypedKey<DataType>, listener: (m: messages.Message<"dragstart",DataType>) => void, options?: messages.ListenOptions): void {
        this.listen<"dragstart",DataType>("dragstart", key, listener, options)
    }

    onDrop<DataType>(key: messages.UntypedKey, listener: (m: messages.Message<"drop",DataType>) => void, options?: messages.ListenOptions): void
    onDrop<DataType>(key: messages.TypedKey<DataType>, listener: (m: messages.Message<"drop",DataType>) => void, options?: messages.ListenOptions): void
    onDrop<DataType>(key: messages.UntypedKey | messages.TypedKey<DataType>, listener: (m: messages.Message<"drop",DataType>) => void, options?: messages.ListenOptions): void {
        this.listen<"drop",DataType>("drop", key, listener, options)
    }

    onDurationChange<DataType>(key: messages.UntypedKey, listener: (m: messages.Message<"durationchange",DataType>) => void, options?: messages.ListenOptions): void
    onDurationChange<DataType>(key: messages.TypedKey<DataType>, listener: (m: messages.Message<"durationchange",DataType>) => void, options?: messages.ListenOptions): void
    onDurationChange<DataType>(key: messages.UntypedKey | messages.TypedKey<DataType>, listener: (m: messages.Message<"durationchange",DataType>) => void, options?: messages.ListenOptions): void {
        this.listen<"durationchange",DataType>("durationchange", key, listener, options)
    }

    onEmptied<DataType>(key: messages.UntypedKey, listener: (m: messages.Message<"emptied",DataType>) => void, options?: messages.ListenOptions): void
    onEmptied<DataType>(key: messages.TypedKey<DataType>, listener: (m: messages.Message<"emptied",DataType>) => void, options?: messages.ListenOptions): void
    onEmptied<DataType>(key: messages.UntypedKey | messages.TypedKey<DataType>, listener: (m: messages.Message<"emptied",DataType>) => void, options?: messages.ListenOptions): void {
        this.listen<"emptied",DataType>("emptied", key, listener, options)
    }

    onEnded<DataType>(key: messages.UntypedKey, listener: (m: messages.Message<"ended",DataType>) => void, options?: messages.ListenOptions): void
    onEnded<DataType>(key: messages.TypedKey<DataType>, listener: (m: messages.Message<"ended",DataType>) => void, options?: messages.ListenOptions): void
    onEnded<DataType>(key: messages.UntypedKey | messages.TypedKey<DataType>, listener: (m: messages.Message<"ended",DataType>) => void, options?: messages.ListenOptions): void {
        this.listen<"ended",DataType>("ended", key, listener, options)
    }

    onError<DataType>(key: messages.UntypedKey, listener: (m: messages.Message<"error",DataType>) => void, options?: messages.ListenOptions): void
    onError<DataType>(key: messages.TypedKey<DataType>, listener: (m: messages.Message<"error",DataType>) => void, options?: messages.ListenOptions): void
    onError<DataType>(key: messages.UntypedKey | messages.TypedKey<DataType>, listener: (m: messages.Message<"error",DataType>) => void, options?: messages.ListenOptions): void {
        this.listen<"error",DataType>("error", key, listener, options)
    }

    onFocus<DataType>(key: messages.UntypedKey, listener: (m: messages.Message<"focus",DataType>) => void, options?: messages.ListenOptions): void
    onFocus<DataType>(key: messages.TypedKey<DataType>, listener: (m: messages.Message<"focus",DataType>) => void, options?: messages.ListenOptions): void
    onFocus<DataType>(key: messages.UntypedKey | messages.TypedKey<DataType>, listener: (m: messages.Message<"focus",DataType>) => void, options?: messages.ListenOptions): void {
        this.listen<"focus",DataType>("focus", key, listener, options)
    }

    onFocusIn<DataType>(key: messages.UntypedKey, listener: (m: messages.Message<"focusin",DataType>) => void, options?: messages.ListenOptions): void
    onFocusIn<DataType>(key: messages.TypedKey<DataType>, listener: (m: messages.Message<"focusin",DataType>) => void, options?: messages.ListenOptions): void
    onFocusIn<DataType>(key: messages.UntypedKey | messages.TypedKey<DataType>, listener: (m: messages.Message<"focusin",DataType>) => void, options?: messages.ListenOptions): void {
        this.listen<"focusin",DataType>("focusin", key, listener, options)
    }

    onFocusOut<DataType>(key: messages.UntypedKey, listener: (m: messages.Message<"focusout",DataType>) => void, options?: messages.ListenOptions): void
    onFocusOut<DataType>(key: messages.TypedKey<DataType>, listener: (m: messages.Message<"focusout",DataType>) => void, options?: messages.ListenOptions): void
    onFocusOut<DataType>(key: messages.UntypedKey | messages.TypedKey<DataType>, listener: (m: messages.Message<"focusout",DataType>) => void, options?: messages.ListenOptions): void {
        this.listen<"focusout",DataType>("focusout", key, listener, options)
    }

    onFormData<DataType>(key: messages.UntypedKey, listener: (m: messages.Message<"formdata",DataType>) => void, options?: messages.ListenOptions): void
    onFormData<DataType>(key: messages.TypedKey<DataType>, listener: (m: messages.Message<"formdata",DataType>) => void, options?: messages.ListenOptions): void
    onFormData<DataType>(key: messages.UntypedKey | messages.TypedKey<DataType>, listener: (m: messages.Message<"formdata",DataType>) => void, options?: messages.ListenOptions): void {
        this.listen<"formdata",DataType>("formdata", key, listener, options)
    }

    onFullscreenChange<DataType>(key: messages.UntypedKey, listener: (m: messages.Message<"fullscreenchange",DataType>) => void, options?: messages.ListenOptions): void
    onFullscreenChange<DataType>(key: messages.TypedKey<DataType>, listener: (m: messages.Message<"fullscreenchange",DataType>) => void, options?: messages.ListenOptions): void
    onFullscreenChange<DataType>(key: messages.UntypedKey | messages.TypedKey<DataType>, listener: (m: messages.Message<"fullscreenchange",DataType>) => void, options?: messages.ListenOptions): void {
        this.listen<"fullscreenchange",DataType>("fullscreenchange", key, listener, options)
    }

    onFullscreenError<DataType>(key: messages.UntypedKey, listener: (m: messages.Message<"fullscreenerror",DataType>) => void, options?: messages.ListenOptions): void
    onFullscreenError<DataType>(key: messages.TypedKey<DataType>, listener: (m: messages.Message<"fullscreenerror",DataType>) => void, options?: messages.ListenOptions): void
    onFullscreenError<DataType>(key: messages.UntypedKey | messages.TypedKey<DataType>, listener: (m: messages.Message<"fullscreenerror",DataType>) => void, options?: messages.ListenOptions): void {
        this.listen<"fullscreenerror",DataType>("fullscreenerror", key, listener, options)
    }

    onGotPointerCapture<DataType>(key: messages.UntypedKey, listener: (m: messages.Message<"gotpointercapture",DataType>) => void, options?: messages.ListenOptions): void
    onGotPointerCapture<DataType>(key: messages.TypedKey<DataType>, listener: (m: messages.Message<"gotpointercapture",DataType>) => void, options?: messages.ListenOptions): void
    onGotPointerCapture<DataType>(key: messages.UntypedKey | messages.TypedKey<DataType>, listener: (m: messages.Message<"gotpointercapture",DataType>) => void, options?: messages.ListenOptions): void {
        this.listen<"gotpointercapture",DataType>("gotpointercapture", key, listener, options)
    }

    onInput<DataType>(key: messages.UntypedKey, listener: (m: messages.Message<"input",DataType>) => void, options?: messages.ListenOptions): void
    onInput<DataType>(key: messages.TypedKey<DataType>, listener: (m: messages.Message<"input",DataType>) => void, options?: messages.ListenOptions): void
    onInput<DataType>(key: messages.UntypedKey | messages.TypedKey<DataType>, listener: (m: messages.Message<"input",DataType>) => void, options?: messages.ListenOptions): void {
        this.listen<"input",DataType>("input", key, listener, options)
    }

    onInvalid<DataType>(key: messages.UntypedKey, listener: (m: messages.Message<"invalid",DataType>) => void, options?: messages.ListenOptions): void
    onInvalid<DataType>(key: messages.TypedKey<DataType>, listener: (m: messages.Message<"invalid",DataType>) => void, options?: messages.ListenOptions): void
    onInvalid<DataType>(key: messages.UntypedKey | messages.TypedKey<DataType>, listener: (m: messages.Message<"invalid",DataType>) => void, options?: messages.ListenOptions): void {
        this.listen<"invalid",DataType>("invalid", key, listener, options)
    }

    onKeyDown<DataType>(key: messages.UntypedKey, listener: (m: messages.Message<"keydown",DataType>) => void, options?: messages.ListenOptions): void
    onKeyDown<DataType>(key: messages.TypedKey<DataType>, listener: (m: messages.Message<"keydown",DataType>) => void, options?: messages.ListenOptions): void
    onKeyDown<DataType>(key: messages.UntypedKey | messages.TypedKey<DataType>, listener: (m: messages.Message<"keydown",DataType>) => void, options?: messages.ListenOptions): void {
        this.listen<"keydown",DataType>("keydown", key, listener, options)
    }

    onKeyUp<DataType>(key: messages.UntypedKey, listener: (m: messages.Message<"keyup",DataType>) => void, options?: messages.ListenOptions): void
    onKeyUp<DataType>(key: messages.TypedKey<DataType>, listener: (m: messages.Message<"keyup",DataType>) => void, options?: messages.ListenOptions): void
    onKeyUp<DataType>(key: messages.UntypedKey | messages.TypedKey<DataType>, listener: (m: messages.Message<"keyup",DataType>) => void, options?: messages.ListenOptions): void {
        this.listen<"keyup",DataType>("keyup", key, listener, options)
    }

    onLoad<DataType>(key: messages.UntypedKey, listener: (m: messages.Message<"load",DataType>) => void, options?: messages.ListenOptions): void
    onLoad<DataType>(key: messages.TypedKey<DataType>, listener: (m: messages.Message<"load",DataType>) => void, options?: messages.ListenOptions): void
    onLoad<DataType>(key: messages.UntypedKey | messages.TypedKey<DataType>, listener: (m: messages.Message<"load",DataType>) => void, options?: messages.ListenOptions): void {
        this.listen<"load",DataType>("load", key, listener, options)
    }

    onLoadedData<DataType>(key: messages.UntypedKey, listener: (m: messages.Message<"loadeddata",DataType>) => void, options?: messages.ListenOptions): void
    onLoadedData<DataType>(key: messages.TypedKey<DataType>, listener: (m: messages.Message<"loadeddata",DataType>) => void, options?: messages.ListenOptions): void
    onLoadedData<DataType>(key: messages.UntypedKey | messages.TypedKey<DataType>, listener: (m: messages.Message<"loadeddata",DataType>) => void, options?: messages.ListenOptions): void {
        this.listen<"loadeddata",DataType>("loadeddata", key, listener, options)
    }

    onLoadedMetadata<DataType>(key: messages.UntypedKey, listener: (m: messages.Message<"loadedmetadata",DataType>) => void, options?: messages.ListenOptions): void
    onLoadedMetadata<DataType>(key: messages.TypedKey<DataType>, listener: (m: messages.Message<"loadedmetadata",DataType>) => void, options?: messages.ListenOptions): void
    onLoadedMetadata<DataType>(key: messages.UntypedKey | messages.TypedKey<DataType>, listener: (m: messages.Message<"loadedmetadata",DataType>) => void, options?: messages.ListenOptions): void {
        this.listen<"loadedmetadata",DataType>("loadedmetadata", key, listener, options)
    }

    onLoadStart<DataType>(key: messages.UntypedKey, listener: (m: messages.Message<"loadstart",DataType>) => void, options?: messages.ListenOptions): void
    onLoadStart<DataType>(key: messages.TypedKey<DataType>, listener: (m: messages.Message<"loadstart",DataType>) => void, options?: messages.ListenOptions): void
    onLoadStart<DataType>(key: messages.UntypedKey | messages.TypedKey<DataType>, listener: (m: messages.Message<"loadstart",DataType>) => void, options?: messages.ListenOptions): void {
        this.listen<"loadstart",DataType>("loadstart", key, listener, options)
    }

    onLostPointerCapture<DataType>(key: messages.UntypedKey, listener: (m: messages.Message<"lostpointercapture",DataType>) => void, options?: messages.ListenOptions): void
    onLostPointerCapture<DataType>(key: messages.TypedKey<DataType>, listener: (m: messages.Message<"lostpointercapture",DataType>) => void, options?: messages.ListenOptions): void
    onLostPointerCapture<DataType>(key: messages.UntypedKey | messages.TypedKey<DataType>, listener: (m: messages.Message<"lostpointercapture",DataType>) => void, options?: messages.ListenOptions): void {
        this.listen<"lostpointercapture",DataType>("lostpointercapture", key, listener, options)
    }

    onMouseDown<DataType>(key: messages.UntypedKey, listener: (m: messages.Message<"mousedown",DataType>) => void, options?: messages.ListenOptions): void
    onMouseDown<DataType>(key: messages.TypedKey<DataType>, listener: (m: messages.Message<"mousedown",DataType>) => void, options?: messages.ListenOptions): void
    onMouseDown<DataType>(key: messages.UntypedKey | messages.TypedKey<DataType>, listener: (m: messages.Message<"mousedown",DataType>) => void, options?: messages.ListenOptions): void {
        this.listen<"mousedown",DataType>("mousedown", key, listener, options)
    }

    onMouseEnter<DataType>(key: messages.UntypedKey, listener: (m: messages.Message<"mouseenter",DataType>) => void, options?: messages.ListenOptions): void
    onMouseEnter<DataType>(key: messages.TypedKey<DataType>, listener: (m: messages.Message<"mouseenter",DataType>) => void, options?: messages.ListenOptions): void
    onMouseEnter<DataType>(key: messages.UntypedKey | messages.TypedKey<DataType>, listener: (m: messages.Message<"mouseenter",DataType>) => void, options?: messages.ListenOptions): void {
        this.listen<"mouseenter",DataType>("mouseenter", key, listener, options)
    }

    onMouseLeave<DataType>(key: messages.UntypedKey, listener: (m: messages.Message<"mouseleave",DataType>) => void, options?: messages.ListenOptions): void
    onMouseLeave<DataType>(key: messages.TypedKey<DataType>, listener: (m: messages.Message<"mouseleave",DataType>) => void, options?: messages.ListenOptions): void
    onMouseLeave<DataType>(key: messages.UntypedKey | messages.TypedKey<DataType>, listener: (m: messages.Message<"mouseleave",DataType>) => void, options?: messages.ListenOptions): void {
        this.listen<"mouseleave",DataType>("mouseleave", key, listener, options)
    }

    onMouseMove<DataType>(key: messages.UntypedKey, listener: (m: messages.Message<"mousemove",DataType>) => void, options?: messages.ListenOptions): void
    onMouseMove<DataType>(key: messages.TypedKey<DataType>, listener: (m: messages.Message<"mousemove",DataType>) => void, options?: messages.ListenOptions): void
    onMouseMove<DataType>(key: messages.UntypedKey | messages.TypedKey<DataType>, listener: (m: messages.Message<"mousemove",DataType>) => void, options?: messages.ListenOptions): void {
        this.listen<"mousemove",DataType>("mousemove", key, listener, options)
    }

    onMouseOut<DataType>(key: messages.UntypedKey, listener: (m: messages.Message<"mouseout",DataType>) => void, options?: messages.ListenOptions): void
    onMouseOut<DataType>(key: messages.TypedKey<DataType>, listener: (m: messages.Message<"mouseout",DataType>) => void, options?: messages.ListenOptions): void
    onMouseOut<DataType>(key: messages.UntypedKey | messages.TypedKey<DataType>, listener: (m: messages.Message<"mouseout",DataType>) => void, options?: messages.ListenOptions): void {
        this.listen<"mouseout",DataType>("mouseout", key, listener, options)
    }

    onMouseOver<DataType>(key: messages.UntypedKey, listener: (m: messages.Message<"mouseover",DataType>) => void, options?: messages.ListenOptions): void
    onMouseOver<DataType>(key: messages.TypedKey<DataType>, listener: (m: messages.Message<"mouseover",DataType>) => void, options?: messages.ListenOptions): void
    onMouseOver<DataType>(key: messages.UntypedKey | messages.TypedKey<DataType>, listener: (m: messages.Message<"mouseover",DataType>) => void, options?: messages.ListenOptions): void {
        this.listen<"mouseover",DataType>("mouseover", key, listener, options)
    }

    onMouseUp<DataType>(key: messages.UntypedKey, listener: (m: messages.Message<"mouseup",DataType>) => void, options?: messages.ListenOptions): void
    onMouseUp<DataType>(key: messages.TypedKey<DataType>, listener: (m: messages.Message<"mouseup",DataType>) => void, options?: messages.ListenOptions): void
    onMouseUp<DataType>(key: messages.UntypedKey | messages.TypedKey<DataType>, listener: (m: messages.Message<"mouseup",DataType>) => void, options?: messages.ListenOptions): void {
        this.listen<"mouseup",DataType>("mouseup", key, listener, options)
    }

    onPaste<DataType>(key: messages.UntypedKey, listener: (m: messages.Message<"paste",DataType>) => void, options?: messages.ListenOptions): void
    onPaste<DataType>(key: messages.TypedKey<DataType>, listener: (m: messages.Message<"paste",DataType>) => void, options?: messages.ListenOptions): void
    onPaste<DataType>(key: messages.UntypedKey | messages.TypedKey<DataType>, listener: (m: messages.Message<"paste",DataType>) => void, options?: messages.ListenOptions): void {
        this.listen<"paste",DataType>("paste", key, listener, options)
    }

    onPause<DataType>(key: messages.UntypedKey, listener: (m: messages.Message<"pause",DataType>) => void, options?: messages.ListenOptions): void
    onPause<DataType>(key: messages.TypedKey<DataType>, listener: (m: messages.Message<"pause",DataType>) => void, options?: messages.ListenOptions): void
    onPause<DataType>(key: messages.UntypedKey | messages.TypedKey<DataType>, listener: (m: messages.Message<"pause",DataType>) => void, options?: messages.ListenOptions): void {
        this.listen<"pause",DataType>("pause", key, listener, options)
    }

    onPlay<DataType>(key: messages.UntypedKey, listener: (m: messages.Message<"play",DataType>) => void, options?: messages.ListenOptions): void
    onPlay<DataType>(key: messages.TypedKey<DataType>, listener: (m: messages.Message<"play",DataType>) => void, options?: messages.ListenOptions): void
    onPlay<DataType>(key: messages.UntypedKey | messages.TypedKey<DataType>, listener: (m: messages.Message<"play",DataType>) => void, options?: messages.ListenOptions): void {
        this.listen<"play",DataType>("play", key, listener, options)
    }

    onPlaying<DataType>(key: messages.UntypedKey, listener: (m: messages.Message<"playing",DataType>) => void, options?: messages.ListenOptions): void
    onPlaying<DataType>(key: messages.TypedKey<DataType>, listener: (m: messages.Message<"playing",DataType>) => void, options?: messages.ListenOptions): void
    onPlaying<DataType>(key: messages.UntypedKey | messages.TypedKey<DataType>, listener: (m: messages.Message<"playing",DataType>) => void, options?: messages.ListenOptions): void {
        this.listen<"playing",DataType>("playing", key, listener, options)
    }

    onPointerCancel<DataType>(key: messages.UntypedKey, listener: (m: messages.Message<"pointercancel",DataType>) => void, options?: messages.ListenOptions): void
    onPointerCancel<DataType>(key: messages.TypedKey<DataType>, listener: (m: messages.Message<"pointercancel",DataType>) => void, options?: messages.ListenOptions): void
    onPointerCancel<DataType>(key: messages.UntypedKey | messages.TypedKey<DataType>, listener: (m: messages.Message<"pointercancel",DataType>) => void, options?: messages.ListenOptions): void {
        this.listen<"pointercancel",DataType>("pointercancel", key, listener, options)
    }

    onPointerDown<DataType>(key: messages.UntypedKey, listener: (m: messages.Message<"pointerdown",DataType>) => void, options?: messages.ListenOptions): void
    onPointerDown<DataType>(key: messages.TypedKey<DataType>, listener: (m: messages.Message<"pointerdown",DataType>) => void, options?: messages.ListenOptions): void
    onPointerDown<DataType>(key: messages.UntypedKey | messages.TypedKey<DataType>, listener: (m: messages.Message<"pointerdown",DataType>) => void, options?: messages.ListenOptions): void {
        this.listen<"pointerdown",DataType>("pointerdown", key, listener, options)
    }

    onPointerEnter<DataType>(key: messages.UntypedKey, listener: (m: messages.Message<"pointerenter",DataType>) => void, options?: messages.ListenOptions): void
    onPointerEnter<DataType>(key: messages.TypedKey<DataType>, listener: (m: messages.Message<"pointerenter",DataType>) => void, options?: messages.ListenOptions): void
    onPointerEnter<DataType>(key: messages.UntypedKey | messages.TypedKey<DataType>, listener: (m: messages.Message<"pointerenter",DataType>) => void, options?: messages.ListenOptions): void {
        this.listen<"pointerenter",DataType>("pointerenter", key, listener, options)
    }

    onPointerLeave<DataType>(key: messages.UntypedKey, listener: (m: messages.Message<"pointerleave",DataType>) => void, options?: messages.ListenOptions): void
    onPointerLeave<DataType>(key: messages.TypedKey<DataType>, listener: (m: messages.Message<"pointerleave",DataType>) => void, options?: messages.ListenOptions): void
    onPointerLeave<DataType>(key: messages.UntypedKey | messages.TypedKey<DataType>, listener: (m: messages.Message<"pointerleave",DataType>) => void, options?: messages.ListenOptions): void {
        this.listen<"pointerleave",DataType>("pointerleave", key, listener, options)
    }

    onPointerMove<DataType>(key: messages.UntypedKey, listener: (m: messages.Message<"pointermove",DataType>) => void, options?: messages.ListenOptions): void
    onPointerMove<DataType>(key: messages.TypedKey<DataType>, listener: (m: messages.Message<"pointermove",DataType>) => void, options?: messages.ListenOptions): void
    onPointerMove<DataType>(key: messages.UntypedKey | messages.TypedKey<DataType>, listener: (m: messages.Message<"pointermove",DataType>) => void, options?: messages.ListenOptions): void {
        this.listen<"pointermove",DataType>("pointermove", key, listener, options)
    }

    onPointerOut<DataType>(key: messages.UntypedKey, listener: (m: messages.Message<"pointerout",DataType>) => void, options?: messages.ListenOptions): void
    onPointerOut<DataType>(key: messages.TypedKey<DataType>, listener: (m: messages.Message<"pointerout",DataType>) => void, options?: messages.ListenOptions): void
    onPointerOut<DataType>(key: messages.UntypedKey | messages.TypedKey<DataType>, listener: (m: messages.Message<"pointerout",DataType>) => void, options?: messages.ListenOptions): void {
        this.listen<"pointerout",DataType>("pointerout", key, listener, options)
    }

    onPointerOver<DataType>(key: messages.UntypedKey, listener: (m: messages.Message<"pointerover",DataType>) => void, options?: messages.ListenOptions): void
    onPointerOver<DataType>(key: messages.TypedKey<DataType>, listener: (m: messages.Message<"pointerover",DataType>) => void, options?: messages.ListenOptions): void
    onPointerOver<DataType>(key: messages.UntypedKey | messages.TypedKey<DataType>, listener: (m: messages.Message<"pointerover",DataType>) => void, options?: messages.ListenOptions): void {
        this.listen<"pointerover",DataType>("pointerover", key, listener, options)
    }

    onPointerUp<DataType>(key: messages.UntypedKey, listener: (m: messages.Message<"pointerup",DataType>) => void, options?: messages.ListenOptions): void
    onPointerUp<DataType>(key: messages.TypedKey<DataType>, listener: (m: messages.Message<"pointerup",DataType>) => void, options?: messages.ListenOptions): void
    onPointerUp<DataType>(key: messages.UntypedKey | messages.TypedKey<DataType>, listener: (m: messages.Message<"pointerup",DataType>) => void, options?: messages.ListenOptions): void {
        this.listen<"pointerup",DataType>("pointerup", key, listener, options)
    }

    onProgress<DataType>(key: messages.UntypedKey, listener: (m: messages.Message<"progress",DataType>) => void, options?: messages.ListenOptions): void
    onProgress<DataType>(key: messages.TypedKey<DataType>, listener: (m: messages.Message<"progress",DataType>) => void, options?: messages.ListenOptions): void
    onProgress<DataType>(key: messages.UntypedKey | messages.TypedKey<DataType>, listener: (m: messages.Message<"progress",DataType>) => void, options?: messages.ListenOptions): void {
        this.listen<"progress",DataType>("progress", key, listener, options)
    }

    onRateChange<DataType>(key: messages.UntypedKey, listener: (m: messages.Message<"ratechange",DataType>) => void, options?: messages.ListenOptions): void
    onRateChange<DataType>(key: messages.TypedKey<DataType>, listener: (m: messages.Message<"ratechange",DataType>) => void, options?: messages.ListenOptions): void
    onRateChange<DataType>(key: messages.UntypedKey | messages.TypedKey<DataType>, listener: (m: messages.Message<"ratechange",DataType>) => void, options?: messages.ListenOptions): void {
        this.listen<"ratechange",DataType>("ratechange", key, listener, options)
    }

    onReset<DataType>(key: messages.UntypedKey, listener: (m: messages.Message<"reset",DataType>) => void, options?: messages.ListenOptions): void
    onReset<DataType>(key: messages.TypedKey<DataType>, listener: (m: messages.Message<"reset",DataType>) => void, options?: messages.ListenOptions): void
    onReset<DataType>(key: messages.UntypedKey | messages.TypedKey<DataType>, listener: (m: messages.Message<"reset",DataType>) => void, options?: messages.ListenOptions): void {
        this.listen<"reset",DataType>("reset", key, listener, options)
    }

    onResize<DataType>(key: messages.UntypedKey, listener: (m: messages.Message<"resize",DataType>) => void, options?: messages.ListenOptions): void
    onResize<DataType>(key: messages.TypedKey<DataType>, listener: (m: messages.Message<"resize",DataType>) => void, options?: messages.ListenOptions): void
    onResize<DataType>(key: messages.UntypedKey | messages.TypedKey<DataType>, listener: (m: messages.Message<"resize",DataType>) => void, options?: messages.ListenOptions): void {
        this.listen<"resize",DataType>("resize", key, listener, options)
    }

    onScroll<DataType>(key: messages.UntypedKey, listener: (m: messages.Message<"scroll",DataType>) => void, options?: messages.ListenOptions): void
    onScroll<DataType>(key: messages.TypedKey<DataType>, listener: (m: messages.Message<"scroll",DataType>) => void, options?: messages.ListenOptions): void
    onScroll<DataType>(key: messages.UntypedKey | messages.TypedKey<DataType>, listener: (m: messages.Message<"scroll",DataType>) => void, options?: messages.ListenOptions): void {
        this.listen<"scroll",DataType>("scroll", key, listener, options)
    }

    onSecurityPolicyViolation<DataType>(key: messages.UntypedKey, listener: (m: messages.Message<"securitypolicyviolation",DataType>) => void, options?: messages.ListenOptions): void
    onSecurityPolicyViolation<DataType>(key: messages.TypedKey<DataType>, listener: (m: messages.Message<"securitypolicyviolation",DataType>) => void, options?: messages.ListenOptions): void
    onSecurityPolicyViolation<DataType>(key: messages.UntypedKey | messages.TypedKey<DataType>, listener: (m: messages.Message<"securitypolicyviolation",DataType>) => void, options?: messages.ListenOptions): void {
        this.listen<"securitypolicyviolation",DataType>("securitypolicyviolation", key, listener, options)
    }

    onSeeked<DataType>(key: messages.UntypedKey, listener: (m: messages.Message<"seeked",DataType>) => void, options?: messages.ListenOptions): void
    onSeeked<DataType>(key: messages.TypedKey<DataType>, listener: (m: messages.Message<"seeked",DataType>) => void, options?: messages.ListenOptions): void
    onSeeked<DataType>(key: messages.UntypedKey | messages.TypedKey<DataType>, listener: (m: messages.Message<"seeked",DataType>) => void, options?: messages.ListenOptions): void {
        this.listen<"seeked",DataType>("seeked", key, listener, options)
    }

    onSeeking<DataType>(key: messages.UntypedKey, listener: (m: messages.Message<"seeking",DataType>) => void, options?: messages.ListenOptions): void
    onSeeking<DataType>(key: messages.TypedKey<DataType>, listener: (m: messages.Message<"seeking",DataType>) => void, options?: messages.ListenOptions): void
    onSeeking<DataType>(key: messages.UntypedKey | messages.TypedKey<DataType>, listener: (m: messages.Message<"seeking",DataType>) => void, options?: messages.ListenOptions): void {
        this.listen<"seeking",DataType>("seeking", key, listener, options)
    }

    onSelect<DataType>(key: messages.UntypedKey, listener: (m: messages.Message<"select",DataType>) => void, options?: messages.ListenOptions): void
    onSelect<DataType>(key: messages.TypedKey<DataType>, listener: (m: messages.Message<"select",DataType>) => void, options?: messages.ListenOptions): void
    onSelect<DataType>(key: messages.UntypedKey | messages.TypedKey<DataType>, listener: (m: messages.Message<"select",DataType>) => void, options?: messages.ListenOptions): void {
        this.listen<"select",DataType>("select", key, listener, options)
    }

    onSelectionChange<DataType>(key: messages.UntypedKey, listener: (m: messages.Message<"selectionchange",DataType>) => void, options?: messages.ListenOptions): void
    onSelectionChange<DataType>(key: messages.TypedKey<DataType>, listener: (m: messages.Message<"selectionchange",DataType>) => void, options?: messages.ListenOptions): void
    onSelectionChange<DataType>(key: messages.UntypedKey | messages.TypedKey<DataType>, listener: (m: messages.Message<"selectionchange",DataType>) => void, options?: messages.ListenOptions): void {
        this.listen<"selectionchange",DataType>("selectionchange", key, listener, options)
    }

    onSelectStart<DataType>(key: messages.UntypedKey, listener: (m: messages.Message<"selectstart",DataType>) => void, options?: messages.ListenOptions): void
    onSelectStart<DataType>(key: messages.TypedKey<DataType>, listener: (m: messages.Message<"selectstart",DataType>) => void, options?: messages.ListenOptions): void
    onSelectStart<DataType>(key: messages.UntypedKey | messages.TypedKey<DataType>, listener: (m: messages.Message<"selectstart",DataType>) => void, options?: messages.ListenOptions): void {
        this.listen<"selectstart",DataType>("selectstart", key, listener, options)
    }

    onStalled<DataType>(key: messages.UntypedKey, listener: (m: messages.Message<"stalled",DataType>) => void, options?: messages.ListenOptions): void
    onStalled<DataType>(key: messages.TypedKey<DataType>, listener: (m: messages.Message<"stalled",DataType>) => void, options?: messages.ListenOptions): void
    onStalled<DataType>(key: messages.UntypedKey | messages.TypedKey<DataType>, listener: (m: messages.Message<"stalled",DataType>) => void, options?: messages.ListenOptions): void {
        this.listen<"stalled",DataType>("stalled", key, listener, options)
    }

    onSubmit<DataType>(key: messages.UntypedKey, listener: (m: messages.Message<"submit",DataType>) => void, options?: messages.ListenOptions): void
    onSubmit<DataType>(key: messages.TypedKey<DataType>, listener: (m: messages.Message<"submit",DataType>) => void, options?: messages.ListenOptions): void
    onSubmit<DataType>(key: messages.UntypedKey | messages.TypedKey<DataType>, listener: (m: messages.Message<"submit",DataType>) => void, options?: messages.ListenOptions): void {
        this.listen<"submit",DataType>("submit", key, listener, options)
    }

    onSuspend<DataType>(key: messages.UntypedKey, listener: (m: messages.Message<"suspend",DataType>) => void, options?: messages.ListenOptions): void
    onSuspend<DataType>(key: messages.TypedKey<DataType>, listener: (m: messages.Message<"suspend",DataType>) => void, options?: messages.ListenOptions): void
    onSuspend<DataType>(key: messages.UntypedKey | messages.TypedKey<DataType>, listener: (m: messages.Message<"suspend",DataType>) => void, options?: messages.ListenOptions): void {
        this.listen<"suspend",DataType>("suspend", key, listener, options)
    }

    onTimeUpdate<DataType>(key: messages.UntypedKey, listener: (m: messages.Message<"timeupdate",DataType>) => void, options?: messages.ListenOptions): void
    onTimeUpdate<DataType>(key: messages.TypedKey<DataType>, listener: (m: messages.Message<"timeupdate",DataType>) => void, options?: messages.ListenOptions): void
    onTimeUpdate<DataType>(key: messages.UntypedKey | messages.TypedKey<DataType>, listener: (m: messages.Message<"timeupdate",DataType>) => void, options?: messages.ListenOptions): void {
        this.listen<"timeupdate",DataType>("timeupdate", key, listener, options)
    }

    onToggle<DataType>(key: messages.UntypedKey, listener: (m: messages.Message<"toggle",DataType>) => void, options?: messages.ListenOptions): void
    onToggle<DataType>(key: messages.TypedKey<DataType>, listener: (m: messages.Message<"toggle",DataType>) => void, options?: messages.ListenOptions): void
    onToggle<DataType>(key: messages.UntypedKey | messages.TypedKey<DataType>, listener: (m: messages.Message<"toggle",DataType>) => void, options?: messages.ListenOptions): void {
        this.listen<"toggle",DataType>("toggle", key, listener, options)
    }

    onTouchCancel<DataType>(key: messages.UntypedKey, listener: (m: messages.Message<"touchcancel",DataType>) => void, options?: messages.ListenOptions): void
    onTouchCancel<DataType>(key: messages.TypedKey<DataType>, listener: (m: messages.Message<"touchcancel",DataType>) => void, options?: messages.ListenOptions): void
    onTouchCancel<DataType>(key: messages.UntypedKey | messages.TypedKey<DataType>, listener: (m: messages.Message<"touchcancel",DataType>) => void, options?: messages.ListenOptions): void {
        this.listen<"touchcancel",DataType>("touchcancel", key, listener, options)
    }

    onTouchEnd<DataType>(key: messages.UntypedKey, listener: (m: messages.Message<"touchend",DataType>) => void, options?: messages.ListenOptions): void
    onTouchEnd<DataType>(key: messages.TypedKey<DataType>, listener: (m: messages.Message<"touchend",DataType>) => void, options?: messages.ListenOptions): void
    onTouchEnd<DataType>(key: messages.UntypedKey | messages.TypedKey<DataType>, listener: (m: messages.Message<"touchend",DataType>) => void, options?: messages.ListenOptions): void {
        this.listen<"touchend",DataType>("touchend", key, listener, options)
    }

    onTouchMove<DataType>(key: messages.UntypedKey, listener: (m: messages.Message<"touchmove",DataType>) => void, options?: messages.ListenOptions): void
    onTouchMove<DataType>(key: messages.TypedKey<DataType>, listener: (m: messages.Message<"touchmove",DataType>) => void, options?: messages.ListenOptions): void
    onTouchMove<DataType>(key: messages.UntypedKey | messages.TypedKey<DataType>, listener: (m: messages.Message<"touchmove",DataType>) => void, options?: messages.ListenOptions): void {
        this.listen<"touchmove",DataType>("touchmove", key, listener, options)
    }

    onTouchStart<DataType>(key: messages.UntypedKey, listener: (m: messages.Message<"touchstart",DataType>) => void, options?: messages.ListenOptions): void
    onTouchStart<DataType>(key: messages.TypedKey<DataType>, listener: (m: messages.Message<"touchstart",DataType>) => void, options?: messages.ListenOptions): void
    onTouchStart<DataType>(key: messages.UntypedKey | messages.TypedKey<DataType>, listener: (m: messages.Message<"touchstart",DataType>) => void, options?: messages.ListenOptions): void {
        this.listen<"touchstart",DataType>("touchstart", key, listener, options)
    }

    onTransitionCancel<DataType>(key: messages.UntypedKey, listener: (m: messages.Message<"transitioncancel",DataType>) => void, options?: messages.ListenOptions): void
    onTransitionCancel<DataType>(key: messages.TypedKey<DataType>, listener: (m: messages.Message<"transitioncancel",DataType>) => void, options?: messages.ListenOptions): void
    onTransitionCancel<DataType>(key: messages.UntypedKey | messages.TypedKey<DataType>, listener: (m: messages.Message<"transitioncancel",DataType>) => void, options?: messages.ListenOptions): void {
        this.listen<"transitioncancel",DataType>("transitioncancel", key, listener, options)
    }

    onTransitionEnd<DataType>(key: messages.UntypedKey, listener: (m: messages.Message<"transitionend",DataType>) => void, options?: messages.ListenOptions): void
    onTransitionEnd<DataType>(key: messages.TypedKey<DataType>, listener: (m: messages.Message<"transitionend",DataType>) => void, options?: messages.ListenOptions): void
    onTransitionEnd<DataType>(key: messages.UntypedKey | messages.TypedKey<DataType>, listener: (m: messages.Message<"transitionend",DataType>) => void, options?: messages.ListenOptions): void {
        this.listen<"transitionend",DataType>("transitionend", key, listener, options)
    }

    onTransitionRun<DataType>(key: messages.UntypedKey, listener: (m: messages.Message<"transitionrun",DataType>) => void, options?: messages.ListenOptions): void
    onTransitionRun<DataType>(key: messages.TypedKey<DataType>, listener: (m: messages.Message<"transitionrun",DataType>) => void, options?: messages.ListenOptions): void
    onTransitionRun<DataType>(key: messages.UntypedKey | messages.TypedKey<DataType>, listener: (m: messages.Message<"transitionrun",DataType>) => void, options?: messages.ListenOptions): void {
        this.listen<"transitionrun",DataType>("transitionrun", key, listener, options)
    }

    onTransitionStart<DataType>(key: messages.UntypedKey, listener: (m: messages.Message<"transitionstart",DataType>) => void, options?: messages.ListenOptions): void
    onTransitionStart<DataType>(key: messages.TypedKey<DataType>, listener: (m: messages.Message<"transitionstart",DataType>) => void, options?: messages.ListenOptions): void
    onTransitionStart<DataType>(key: messages.UntypedKey | messages.TypedKey<DataType>, listener: (m: messages.Message<"transitionstart",DataType>) => void, options?: messages.ListenOptions): void {
        this.listen<"transitionstart",DataType>("transitionstart", key, listener, options)
    }

    onVolumeChange<DataType>(key: messages.UntypedKey, listener: (m: messages.Message<"volumechange",DataType>) => void, options?: messages.ListenOptions): void
    onVolumeChange<DataType>(key: messages.TypedKey<DataType>, listener: (m: messages.Message<"volumechange",DataType>) => void, options?: messages.ListenOptions): void
    onVolumeChange<DataType>(key: messages.UntypedKey | messages.TypedKey<DataType>, listener: (m: messages.Message<"volumechange",DataType>) => void, options?: messages.ListenOptions): void {
        this.listen<"volumechange",DataType>("volumechange", key, listener, options)
    }

    onWaiting<DataType>(key: messages.UntypedKey, listener: (m: messages.Message<"waiting",DataType>) => void, options?: messages.ListenOptions): void
    onWaiting<DataType>(key: messages.TypedKey<DataType>, listener: (m: messages.Message<"waiting",DataType>) => void, options?: messages.ListenOptions): void
    onWaiting<DataType>(key: messages.UntypedKey | messages.TypedKey<DataType>, listener: (m: messages.Message<"waiting",DataType>) => void, options?: messages.ListenOptions): void {
        this.listen<"waiting",DataType>("waiting", key, listener, options)
    }

    onWebkitAnimationEnd<DataType>(key: messages.UntypedKey, listener: (m: messages.Message<"webkitanimationend",DataType>) => void, options?: messages.ListenOptions): void
    onWebkitAnimationEnd<DataType>(key: messages.TypedKey<DataType>, listener: (m: messages.Message<"webkitanimationend",DataType>) => void, options?: messages.ListenOptions): void
    onWebkitAnimationEnd<DataType>(key: messages.UntypedKey | messages.TypedKey<DataType>, listener: (m: messages.Message<"webkitanimationend",DataType>) => void, options?: messages.ListenOptions): void {
        this.listen<"webkitanimationend",DataType>("webkitanimationend", key, listener, options)
    }

    onWebkitAnimationIteration<DataType>(key: messages.UntypedKey, listener: (m: messages.Message<"webkitanimationiteration",DataType>) => void, options?: messages.ListenOptions): void
    onWebkitAnimationIteration<DataType>(key: messages.TypedKey<DataType>, listener: (m: messages.Message<"webkitanimationiteration",DataType>) => void, options?: messages.ListenOptions): void
    onWebkitAnimationIteration<DataType>(key: messages.UntypedKey | messages.TypedKey<DataType>, listener: (m: messages.Message<"webkitanimationiteration",DataType>) => void, options?: messages.ListenOptions): void {
        this.listen<"webkitanimationiteration",DataType>("webkitanimationiteration", key, listener, options)
    }

    onWebkitAnimationStart<DataType>(key: messages.UntypedKey, listener: (m: messages.Message<"webkitanimationstart",DataType>) => void, options?: messages.ListenOptions): void
    onWebkitAnimationStart<DataType>(key: messages.TypedKey<DataType>, listener: (m: messages.Message<"webkitanimationstart",DataType>) => void, options?: messages.ListenOptions): void
    onWebkitAnimationStart<DataType>(key: messages.UntypedKey | messages.TypedKey<DataType>, listener: (m: messages.Message<"webkitanimationstart",DataType>) => void, options?: messages.ListenOptions): void {
        this.listen<"webkitanimationstart",DataType>("webkitanimationstart", key, listener, options)
    }

    onWebkitTransitionEnd<DataType>(key: messages.UntypedKey, listener: (m: messages.Message<"webkittransitionend",DataType>) => void, options?: messages.ListenOptions): void
    onWebkitTransitionEnd<DataType>(key: messages.TypedKey<DataType>, listener: (m: messages.Message<"webkittransitionend",DataType>) => void, options?: messages.ListenOptions): void
    onWebkitTransitionEnd<DataType>(key: messages.UntypedKey | messages.TypedKey<DataType>, listener: (m: messages.Message<"webkittransitionend",DataType>) => void, options?: messages.ListenOptions): void {
        this.listen<"webkittransitionend",DataType>("webkittransitionend", key, listener, options)
    }

    onWheel<DataType>(key: messages.UntypedKey, listener: (m: messages.Message<"wheel",DataType>) => void, options?: messages.ListenOptions): void
    onWheel<DataType>(key: messages.TypedKey<DataType>, listener: (m: messages.Message<"wheel",DataType>) => void, options?: messages.ListenOptions): void
    onWheel<DataType>(key: messages.UntypedKey | messages.TypedKey<DataType>, listener: (m: messages.Message<"wheel",DataType>) => void, options?: messages.ListenOptions): void {
        this.listen<"wheel",DataType>("wheel", key, listener, options)
    }

//// End Listen Methods


}<|MERGE_RESOLUTION|>--- conflicted
+++ resolved
@@ -10,14 +10,11 @@
 export type PartParent = StatelessPart | null
 
 /**
-<<<<<<< HEAD
-=======
  * Generic type for a function that constructs a part.
  */
 export type PartConstructor<PartType extends Part<StateType>, StateType> = {new (parent: PartParent, id: string, state: StateType): PartType}
 
-/** 
->>>>>>> f888ff4f
+/**
  * Whether or not a particular message emit should emit on the parents as well
  */
 export type EmitScope = "single" | "bubble"
