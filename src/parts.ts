--- conflicted
+++ resolved
@@ -124,12 +124,8 @@
     }
 
     makeStatelessPart<PartType extends StatelessPart>(
-<<<<<<< HEAD
-        constructor: {new (p: PartParent, id: string, state: {}): PartType}): PartType
-=======
         constructor: {new (p: PartParent, id: string, state: {}): PartType},
         name?: string): PartType 
->>>>>>> 6ec11270
     {
         let part = this.root._makeParentedPart(constructor, this, {})
         this.children[part.id] = part
@@ -145,12 +141,8 @@
 
     makePart<PartType extends Part<PartStateType>, PartStateType>(
         constructor: {new (p: PartParent, id: string, state: PartStateType): PartType},
-<<<<<<< HEAD
-        state: PartStateType): PartType
-=======
         state: PartStateType,
         name?: string): PartType 
->>>>>>> 6ec11270
     {
         let part = this.root._makeParentedPart(constructor, this, state)
         this.children[part.id] = part
@@ -544,8 +536,6 @@
     }
 
 
-<<<<<<< HEAD
-=======
     /// Path Capture
 
     private _capturePath(mountOptions: MountOptions) {
@@ -575,7 +565,6 @@
     }
 
     
->>>>>>> 6ec11270
     /// Rendering
 
     renderInTag(container: HtmlParentTag) {
@@ -662,588 +651,6 @@
     onAbort<DataType extends object>(key: messages.UntypedKey | messages.TypedKey<DataType>, listener: (m: messages.Message<"abort",DataType>) => void, options?: messages.ListenOptions): void {
         this.listen<"abort",DataType>("abort", key, listener, options)
     }
-<<<<<<< HEAD
-
-    onAnimationCancel<DataType>(key: messages.UntypedKey, listener: (m: messages.Message<"animationcancel",DataType>) => void, options?: messages.ListenOptions): void
-    onAnimationCancel<DataType>(key: messages.TypedKey<DataType>, listener: (m: messages.Message<"animationcancel",DataType>) => void, options?: messages.ListenOptions): void
-    onAnimationCancel<DataType>(key: messages.UntypedKey | messages.TypedKey<DataType>, listener: (m: messages.Message<"animationcancel",DataType>) => void, options?: messages.ListenOptions): void {
-        this.listen<"animationcancel",DataType>("animationcancel", key, listener, options)
-    }
-
-    onAnimationEnd<DataType>(key: messages.UntypedKey, listener: (m: messages.Message<"animationend",DataType>) => void, options?: messages.ListenOptions): void
-    onAnimationEnd<DataType>(key: messages.TypedKey<DataType>, listener: (m: messages.Message<"animationend",DataType>) => void, options?: messages.ListenOptions): void
-    onAnimationEnd<DataType>(key: messages.UntypedKey | messages.TypedKey<DataType>, listener: (m: messages.Message<"animationend",DataType>) => void, options?: messages.ListenOptions): void {
-        this.listen<"animationend",DataType>("animationend", key, listener, options)
-    }
-
-    onAnimationIteration<DataType>(key: messages.UntypedKey, listener: (m: messages.Message<"animationiteration",DataType>) => void, options?: messages.ListenOptions): void
-    onAnimationIteration<DataType>(key: messages.TypedKey<DataType>, listener: (m: messages.Message<"animationiteration",DataType>) => void, options?: messages.ListenOptions): void
-    onAnimationIteration<DataType>(key: messages.UntypedKey | messages.TypedKey<DataType>, listener: (m: messages.Message<"animationiteration",DataType>) => void, options?: messages.ListenOptions): void {
-        this.listen<"animationiteration",DataType>("animationiteration", key, listener, options)
-    }
-
-    onAnimationStart<DataType>(key: messages.UntypedKey, listener: (m: messages.Message<"animationstart",DataType>) => void, options?: messages.ListenOptions): void
-    onAnimationStart<DataType>(key: messages.TypedKey<DataType>, listener: (m: messages.Message<"animationstart",DataType>) => void, options?: messages.ListenOptions): void
-    onAnimationStart<DataType>(key: messages.UntypedKey | messages.TypedKey<DataType>, listener: (m: messages.Message<"animationstart",DataType>) => void, options?: messages.ListenOptions): void {
-        this.listen<"animationstart",DataType>("animationstart", key, listener, options)
-    }
-
-    onAuxClick<DataType>(key: messages.UntypedKey, listener: (m: messages.Message<"auxclick",DataType>) => void, options?: messages.ListenOptions): void
-    onAuxClick<DataType>(key: messages.TypedKey<DataType>, listener: (m: messages.Message<"auxclick",DataType>) => void, options?: messages.ListenOptions): void
-    onAuxClick<DataType>(key: messages.UntypedKey | messages.TypedKey<DataType>, listener: (m: messages.Message<"auxclick",DataType>) => void, options?: messages.ListenOptions): void {
-        this.listen<"auxclick",DataType>("auxclick", key, listener, options)
-    }
-
-    onBeforeInput<DataType>(key: messages.UntypedKey, listener: (m: messages.Message<"beforeinput",DataType>) => void, options?: messages.ListenOptions): void
-    onBeforeInput<DataType>(key: messages.TypedKey<DataType>, listener: (m: messages.Message<"beforeinput",DataType>) => void, options?: messages.ListenOptions): void
-    onBeforeInput<DataType>(key: messages.UntypedKey | messages.TypedKey<DataType>, listener: (m: messages.Message<"beforeinput",DataType>) => void, options?: messages.ListenOptions): void {
-        this.listen<"beforeinput",DataType>("beforeinput", key, listener, options)
-    }
-
-    onBlur<DataType>(key: messages.UntypedKey, listener: (m: messages.Message<"blur",DataType>) => void, options?: messages.ListenOptions): void
-    onBlur<DataType>(key: messages.TypedKey<DataType>, listener: (m: messages.Message<"blur",DataType>) => void, options?: messages.ListenOptions): void
-    onBlur<DataType>(key: messages.UntypedKey | messages.TypedKey<DataType>, listener: (m: messages.Message<"blur",DataType>) => void, options?: messages.ListenOptions): void {
-        this.listen<"blur",DataType>("blur", key, listener, options)
-    }
-
-    onCanPlay<DataType>(key: messages.UntypedKey, listener: (m: messages.Message<"canplay",DataType>) => void, options?: messages.ListenOptions): void
-    onCanPlay<DataType>(key: messages.TypedKey<DataType>, listener: (m: messages.Message<"canplay",DataType>) => void, options?: messages.ListenOptions): void
-    onCanPlay<DataType>(key: messages.UntypedKey | messages.TypedKey<DataType>, listener: (m: messages.Message<"canplay",DataType>) => void, options?: messages.ListenOptions): void {
-        this.listen<"canplay",DataType>("canplay", key, listener, options)
-    }
-
-    onCanPlayThrough<DataType>(key: messages.UntypedKey, listener: (m: messages.Message<"canplaythrough",DataType>) => void, options?: messages.ListenOptions): void
-    onCanPlayThrough<DataType>(key: messages.TypedKey<DataType>, listener: (m: messages.Message<"canplaythrough",DataType>) => void, options?: messages.ListenOptions): void
-    onCanPlayThrough<DataType>(key: messages.UntypedKey | messages.TypedKey<DataType>, listener: (m: messages.Message<"canplaythrough",DataType>) => void, options?: messages.ListenOptions): void {
-        this.listen<"canplaythrough",DataType>("canplaythrough", key, listener, options)
-    }
-
-    onChange<DataType>(key: messages.UntypedKey, listener: (m: messages.Message<"change",DataType>) => void, options?: messages.ListenOptions): void
-    onChange<DataType>(key: messages.TypedKey<DataType>, listener: (m: messages.Message<"change",DataType>) => void, options?: messages.ListenOptions): void
-    onChange<DataType>(key: messages.UntypedKey | messages.TypedKey<DataType>, listener: (m: messages.Message<"change",DataType>) => void, options?: messages.ListenOptions): void {
-        this.listen<"change",DataType>("change", key, listener, options)
-    }
-
-    onClick<DataType>(key: messages.UntypedKey, listener: (m: messages.Message<"click",DataType>) => void, options?: messages.ListenOptions): void
-    onClick<DataType>(key: messages.TypedKey<DataType>, listener: (m: messages.Message<"click",DataType>) => void, options?: messages.ListenOptions): void
-    onClick<DataType>(key: messages.UntypedKey | messages.TypedKey<DataType>, listener: (m: messages.Message<"click",DataType>) => void, options?: messages.ListenOptions): void {
-        this.listen<"click",DataType>("click", key, listener, options)
-    }
-
-    onClose<DataType>(key: messages.UntypedKey, listener: (m: messages.Message<"close",DataType>) => void, options?: messages.ListenOptions): void
-    onClose<DataType>(key: messages.TypedKey<DataType>, listener: (m: messages.Message<"close",DataType>) => void, options?: messages.ListenOptions): void
-    onClose<DataType>(key: messages.UntypedKey | messages.TypedKey<DataType>, listener: (m: messages.Message<"close",DataType>) => void, options?: messages.ListenOptions): void {
-        this.listen<"close",DataType>("close", key, listener, options)
-    }
-
-    onCompositionEnd<DataType>(key: messages.UntypedKey, listener: (m: messages.Message<"compositionend",DataType>) => void, options?: messages.ListenOptions): void
-    onCompositionEnd<DataType>(key: messages.TypedKey<DataType>, listener: (m: messages.Message<"compositionend",DataType>) => void, options?: messages.ListenOptions): void
-    onCompositionEnd<DataType>(key: messages.UntypedKey | messages.TypedKey<DataType>, listener: (m: messages.Message<"compositionend",DataType>) => void, options?: messages.ListenOptions): void {
-        this.listen<"compositionend",DataType>("compositionend", key, listener, options)
-    }
-
-    onCompositionStart<DataType>(key: messages.UntypedKey, listener: (m: messages.Message<"compositionstart",DataType>) => void, options?: messages.ListenOptions): void
-    onCompositionStart<DataType>(key: messages.TypedKey<DataType>, listener: (m: messages.Message<"compositionstart",DataType>) => void, options?: messages.ListenOptions): void
-    onCompositionStart<DataType>(key: messages.UntypedKey | messages.TypedKey<DataType>, listener: (m: messages.Message<"compositionstart",DataType>) => void, options?: messages.ListenOptions): void {
-        this.listen<"compositionstart",DataType>("compositionstart", key, listener, options)
-    }
-
-    onCompositionUpdate<DataType>(key: messages.UntypedKey, listener: (m: messages.Message<"compositionupdate",DataType>) => void, options?: messages.ListenOptions): void
-    onCompositionUpdate<DataType>(key: messages.TypedKey<DataType>, listener: (m: messages.Message<"compositionupdate",DataType>) => void, options?: messages.ListenOptions): void
-    onCompositionUpdate<DataType>(key: messages.UntypedKey | messages.TypedKey<DataType>, listener: (m: messages.Message<"compositionupdate",DataType>) => void, options?: messages.ListenOptions): void {
-        this.listen<"compositionupdate",DataType>("compositionupdate", key, listener, options)
-    }
-
-    onContextMenu<DataType>(key: messages.UntypedKey, listener: (m: messages.Message<"contextmenu",DataType>) => void, options?: messages.ListenOptions): void
-    onContextMenu<DataType>(key: messages.TypedKey<DataType>, listener: (m: messages.Message<"contextmenu",DataType>) => void, options?: messages.ListenOptions): void
-    onContextMenu<DataType>(key: messages.UntypedKey | messages.TypedKey<DataType>, listener: (m: messages.Message<"contextmenu",DataType>) => void, options?: messages.ListenOptions): void {
-        this.listen<"contextmenu",DataType>("contextmenu", key, listener, options)
-    }
-
-    onCopy<DataType>(key: messages.UntypedKey, listener: (m: messages.Message<"copy",DataType>) => void, options?: messages.ListenOptions): void
-    onCopy<DataType>(key: messages.TypedKey<DataType>, listener: (m: messages.Message<"copy",DataType>) => void, options?: messages.ListenOptions): void
-    onCopy<DataType>(key: messages.UntypedKey | messages.TypedKey<DataType>, listener: (m: messages.Message<"copy",DataType>) => void, options?: messages.ListenOptions): void {
-        this.listen<"copy",DataType>("copy", key, listener, options)
-    }
-
-    onCueChange<DataType>(key: messages.UntypedKey, listener: (m: messages.Message<"cuechange",DataType>) => void, options?: messages.ListenOptions): void
-    onCueChange<DataType>(key: messages.TypedKey<DataType>, listener: (m: messages.Message<"cuechange",DataType>) => void, options?: messages.ListenOptions): void
-    onCueChange<DataType>(key: messages.UntypedKey | messages.TypedKey<DataType>, listener: (m: messages.Message<"cuechange",DataType>) => void, options?: messages.ListenOptions): void {
-        this.listen<"cuechange",DataType>("cuechange", key, listener, options)
-    }
-
-    onCut<DataType>(key: messages.UntypedKey, listener: (m: messages.Message<"cut",DataType>) => void, options?: messages.ListenOptions): void
-    onCut<DataType>(key: messages.TypedKey<DataType>, listener: (m: messages.Message<"cut",DataType>) => void, options?: messages.ListenOptions): void
-    onCut<DataType>(key: messages.UntypedKey | messages.TypedKey<DataType>, listener: (m: messages.Message<"cut",DataType>) => void, options?: messages.ListenOptions): void {
-        this.listen<"cut",DataType>("cut", key, listener, options)
-    }
-
-    onDblClick<DataType>(key: messages.UntypedKey, listener: (m: messages.Message<"dblclick",DataType>) => void, options?: messages.ListenOptions): void
-    onDblClick<DataType>(key: messages.TypedKey<DataType>, listener: (m: messages.Message<"dblclick",DataType>) => void, options?: messages.ListenOptions): void
-    onDblClick<DataType>(key: messages.UntypedKey | messages.TypedKey<DataType>, listener: (m: messages.Message<"dblclick",DataType>) => void, options?: messages.ListenOptions): void {
-        this.listen<"dblclick",DataType>("dblclick", key, listener, options)
-    }
-
-    onDrag<DataType>(key: messages.UntypedKey, listener: (m: messages.Message<"drag",DataType>) => void, options?: messages.ListenOptions): void
-    onDrag<DataType>(key: messages.TypedKey<DataType>, listener: (m: messages.Message<"drag",DataType>) => void, options?: messages.ListenOptions): void
-    onDrag<DataType>(key: messages.UntypedKey | messages.TypedKey<DataType>, listener: (m: messages.Message<"drag",DataType>) => void, options?: messages.ListenOptions): void {
-        this.listen<"drag",DataType>("drag", key, listener, options)
-    }
-
-    onDragEnd<DataType>(key: messages.UntypedKey, listener: (m: messages.Message<"dragend",DataType>) => void, options?: messages.ListenOptions): void
-    onDragEnd<DataType>(key: messages.TypedKey<DataType>, listener: (m: messages.Message<"dragend",DataType>) => void, options?: messages.ListenOptions): void
-    onDragEnd<DataType>(key: messages.UntypedKey | messages.TypedKey<DataType>, listener: (m: messages.Message<"dragend",DataType>) => void, options?: messages.ListenOptions): void {
-        this.listen<"dragend",DataType>("dragend", key, listener, options)
-    }
-
-    onDragEnter<DataType>(key: messages.UntypedKey, listener: (m: messages.Message<"dragenter",DataType>) => void, options?: messages.ListenOptions): void
-    onDragEnter<DataType>(key: messages.TypedKey<DataType>, listener: (m: messages.Message<"dragenter",DataType>) => void, options?: messages.ListenOptions): void
-    onDragEnter<DataType>(key: messages.UntypedKey | messages.TypedKey<DataType>, listener: (m: messages.Message<"dragenter",DataType>) => void, options?: messages.ListenOptions): void {
-        this.listen<"dragenter",DataType>("dragenter", key, listener, options)
-    }
-
-    onDragLeave<DataType>(key: messages.UntypedKey, listener: (m: messages.Message<"dragleave",DataType>) => void, options?: messages.ListenOptions): void
-    onDragLeave<DataType>(key: messages.TypedKey<DataType>, listener: (m: messages.Message<"dragleave",DataType>) => void, options?: messages.ListenOptions): void
-    onDragLeave<DataType>(key: messages.UntypedKey | messages.TypedKey<DataType>, listener: (m: messages.Message<"dragleave",DataType>) => void, options?: messages.ListenOptions): void {
-        this.listen<"dragleave",DataType>("dragleave", key, listener, options)
-    }
-
-    onDragOver<DataType>(key: messages.UntypedKey, listener: (m: messages.Message<"dragover",DataType>) => void, options?: messages.ListenOptions): void
-    onDragOver<DataType>(key: messages.TypedKey<DataType>, listener: (m: messages.Message<"dragover",DataType>) => void, options?: messages.ListenOptions): void
-    onDragOver<DataType>(key: messages.UntypedKey | messages.TypedKey<DataType>, listener: (m: messages.Message<"dragover",DataType>) => void, options?: messages.ListenOptions): void {
-        this.listen<"dragover",DataType>("dragover", key, listener, options)
-    }
-
-    onDragStart<DataType>(key: messages.UntypedKey, listener: (m: messages.Message<"dragstart",DataType>) => void, options?: messages.ListenOptions): void
-    onDragStart<DataType>(key: messages.TypedKey<DataType>, listener: (m: messages.Message<"dragstart",DataType>) => void, options?: messages.ListenOptions): void
-    onDragStart<DataType>(key: messages.UntypedKey | messages.TypedKey<DataType>, listener: (m: messages.Message<"dragstart",DataType>) => void, options?: messages.ListenOptions): void {
-        this.listen<"dragstart",DataType>("dragstart", key, listener, options)
-    }
-
-    onDrop<DataType>(key: messages.UntypedKey, listener: (m: messages.Message<"drop",DataType>) => void, options?: messages.ListenOptions): void
-    onDrop<DataType>(key: messages.TypedKey<DataType>, listener: (m: messages.Message<"drop",DataType>) => void, options?: messages.ListenOptions): void
-    onDrop<DataType>(key: messages.UntypedKey | messages.TypedKey<DataType>, listener: (m: messages.Message<"drop",DataType>) => void, options?: messages.ListenOptions): void {
-        this.listen<"drop",DataType>("drop", key, listener, options)
-    }
-
-    onDurationChange<DataType>(key: messages.UntypedKey, listener: (m: messages.Message<"durationchange",DataType>) => void, options?: messages.ListenOptions): void
-    onDurationChange<DataType>(key: messages.TypedKey<DataType>, listener: (m: messages.Message<"durationchange",DataType>) => void, options?: messages.ListenOptions): void
-    onDurationChange<DataType>(key: messages.UntypedKey | messages.TypedKey<DataType>, listener: (m: messages.Message<"durationchange",DataType>) => void, options?: messages.ListenOptions): void {
-        this.listen<"durationchange",DataType>("durationchange", key, listener, options)
-    }
-
-    onEmptied<DataType>(key: messages.UntypedKey, listener: (m: messages.Message<"emptied",DataType>) => void, options?: messages.ListenOptions): void
-    onEmptied<DataType>(key: messages.TypedKey<DataType>, listener: (m: messages.Message<"emptied",DataType>) => void, options?: messages.ListenOptions): void
-    onEmptied<DataType>(key: messages.UntypedKey | messages.TypedKey<DataType>, listener: (m: messages.Message<"emptied",DataType>) => void, options?: messages.ListenOptions): void {
-        this.listen<"emptied",DataType>("emptied", key, listener, options)
-    }
-
-    onEnded<DataType>(key: messages.UntypedKey, listener: (m: messages.Message<"ended",DataType>) => void, options?: messages.ListenOptions): void
-    onEnded<DataType>(key: messages.TypedKey<DataType>, listener: (m: messages.Message<"ended",DataType>) => void, options?: messages.ListenOptions): void
-    onEnded<DataType>(key: messages.UntypedKey | messages.TypedKey<DataType>, listener: (m: messages.Message<"ended",DataType>) => void, options?: messages.ListenOptions): void {
-        this.listen<"ended",DataType>("ended", key, listener, options)
-    }
-
-    onError<DataType>(key: messages.UntypedKey, listener: (m: messages.Message<"error",DataType>) => void, options?: messages.ListenOptions): void
-    onError<DataType>(key: messages.TypedKey<DataType>, listener: (m: messages.Message<"error",DataType>) => void, options?: messages.ListenOptions): void
-    onError<DataType>(key: messages.UntypedKey | messages.TypedKey<DataType>, listener: (m: messages.Message<"error",DataType>) => void, options?: messages.ListenOptions): void {
-        this.listen<"error",DataType>("error", key, listener, options)
-    }
-
-    onFocus<DataType>(key: messages.UntypedKey, listener: (m: messages.Message<"focus",DataType>) => void, options?: messages.ListenOptions): void
-    onFocus<DataType>(key: messages.TypedKey<DataType>, listener: (m: messages.Message<"focus",DataType>) => void, options?: messages.ListenOptions): void
-    onFocus<DataType>(key: messages.UntypedKey | messages.TypedKey<DataType>, listener: (m: messages.Message<"focus",DataType>) => void, options?: messages.ListenOptions): void {
-        this.listen<"focus",DataType>("focus", key, listener, options)
-    }
-
-    onFocusIn<DataType>(key: messages.UntypedKey, listener: (m: messages.Message<"focusin",DataType>) => void, options?: messages.ListenOptions): void
-    onFocusIn<DataType>(key: messages.TypedKey<DataType>, listener: (m: messages.Message<"focusin",DataType>) => void, options?: messages.ListenOptions): void
-    onFocusIn<DataType>(key: messages.UntypedKey | messages.TypedKey<DataType>, listener: (m: messages.Message<"focusin",DataType>) => void, options?: messages.ListenOptions): void {
-        this.listen<"focusin",DataType>("focusin", key, listener, options)
-    }
-
-    onFocusOut<DataType>(key: messages.UntypedKey, listener: (m: messages.Message<"focusout",DataType>) => void, options?: messages.ListenOptions): void
-    onFocusOut<DataType>(key: messages.TypedKey<DataType>, listener: (m: messages.Message<"focusout",DataType>) => void, options?: messages.ListenOptions): void
-    onFocusOut<DataType>(key: messages.UntypedKey | messages.TypedKey<DataType>, listener: (m: messages.Message<"focusout",DataType>) => void, options?: messages.ListenOptions): void {
-        this.listen<"focusout",DataType>("focusout", key, listener, options)
-    }
-
-    onFormData<DataType>(key: messages.UntypedKey, listener: (m: messages.Message<"formdata",DataType>) => void, options?: messages.ListenOptions): void
-    onFormData<DataType>(key: messages.TypedKey<DataType>, listener: (m: messages.Message<"formdata",DataType>) => void, options?: messages.ListenOptions): void
-    onFormData<DataType>(key: messages.UntypedKey | messages.TypedKey<DataType>, listener: (m: messages.Message<"formdata",DataType>) => void, options?: messages.ListenOptions): void {
-        this.listen<"formdata",DataType>("formdata", key, listener, options)
-    }
-
-    onFullscreenChange<DataType>(key: messages.UntypedKey, listener: (m: messages.Message<"fullscreenchange",DataType>) => void, options?: messages.ListenOptions): void
-    onFullscreenChange<DataType>(key: messages.TypedKey<DataType>, listener: (m: messages.Message<"fullscreenchange",DataType>) => void, options?: messages.ListenOptions): void
-    onFullscreenChange<DataType>(key: messages.UntypedKey | messages.TypedKey<DataType>, listener: (m: messages.Message<"fullscreenchange",DataType>) => void, options?: messages.ListenOptions): void {
-        this.listen<"fullscreenchange",DataType>("fullscreenchange", key, listener, options)
-    }
-
-    onFullscreenError<DataType>(key: messages.UntypedKey, listener: (m: messages.Message<"fullscreenerror",DataType>) => void, options?: messages.ListenOptions): void
-    onFullscreenError<DataType>(key: messages.TypedKey<DataType>, listener: (m: messages.Message<"fullscreenerror",DataType>) => void, options?: messages.ListenOptions): void
-    onFullscreenError<DataType>(key: messages.UntypedKey | messages.TypedKey<DataType>, listener: (m: messages.Message<"fullscreenerror",DataType>) => void, options?: messages.ListenOptions): void {
-        this.listen<"fullscreenerror",DataType>("fullscreenerror", key, listener, options)
-    }
-
-    onGotPointerCapture<DataType>(key: messages.UntypedKey, listener: (m: messages.Message<"gotpointercapture",DataType>) => void, options?: messages.ListenOptions): void
-    onGotPointerCapture<DataType>(key: messages.TypedKey<DataType>, listener: (m: messages.Message<"gotpointercapture",DataType>) => void, options?: messages.ListenOptions): void
-    onGotPointerCapture<DataType>(key: messages.UntypedKey | messages.TypedKey<DataType>, listener: (m: messages.Message<"gotpointercapture",DataType>) => void, options?: messages.ListenOptions): void {
-        this.listen<"gotpointercapture",DataType>("gotpointercapture", key, listener, options)
-    }
-
-    onInput<DataType>(key: messages.UntypedKey, listener: (m: messages.Message<"input",DataType>) => void, options?: messages.ListenOptions): void
-    onInput<DataType>(key: messages.TypedKey<DataType>, listener: (m: messages.Message<"input",DataType>) => void, options?: messages.ListenOptions): void
-    onInput<DataType>(key: messages.UntypedKey | messages.TypedKey<DataType>, listener: (m: messages.Message<"input",DataType>) => void, options?: messages.ListenOptions): void {
-        this.listen<"input",DataType>("input", key, listener, options)
-    }
-
-    onInvalid<DataType>(key: messages.UntypedKey, listener: (m: messages.Message<"invalid",DataType>) => void, options?: messages.ListenOptions): void
-    onInvalid<DataType>(key: messages.TypedKey<DataType>, listener: (m: messages.Message<"invalid",DataType>) => void, options?: messages.ListenOptions): void
-    onInvalid<DataType>(key: messages.UntypedKey | messages.TypedKey<DataType>, listener: (m: messages.Message<"invalid",DataType>) => void, options?: messages.ListenOptions): void {
-        this.listen<"invalid",DataType>("invalid", key, listener, options)
-    }
-
-    onKeyDown<DataType>(key: messages.UntypedKey, listener: (m: messages.Message<"keydown",DataType>) => void, options?: messages.ListenOptions): void
-    onKeyDown<DataType>(key: messages.TypedKey<DataType>, listener: (m: messages.Message<"keydown",DataType>) => void, options?: messages.ListenOptions): void
-    onKeyDown<DataType>(key: messages.UntypedKey | messages.TypedKey<DataType>, listener: (m: messages.Message<"keydown",DataType>) => void, options?: messages.ListenOptions): void {
-        this.listen<"keydown",DataType>("keydown", key, listener, options)
-    }
-
-    onKeyUp<DataType>(key: messages.UntypedKey, listener: (m: messages.Message<"keyup",DataType>) => void, options?: messages.ListenOptions): void
-    onKeyUp<DataType>(key: messages.TypedKey<DataType>, listener: (m: messages.Message<"keyup",DataType>) => void, options?: messages.ListenOptions): void
-    onKeyUp<DataType>(key: messages.UntypedKey | messages.TypedKey<DataType>, listener: (m: messages.Message<"keyup",DataType>) => void, options?: messages.ListenOptions): void {
-        this.listen<"keyup",DataType>("keyup", key, listener, options)
-    }
-
-    onLoad<DataType>(key: messages.UntypedKey, listener: (m: messages.Message<"load",DataType>) => void, options?: messages.ListenOptions): void
-    onLoad<DataType>(key: messages.TypedKey<DataType>, listener: (m: messages.Message<"load",DataType>) => void, options?: messages.ListenOptions): void
-    onLoad<DataType>(key: messages.UntypedKey | messages.TypedKey<DataType>, listener: (m: messages.Message<"load",DataType>) => void, options?: messages.ListenOptions): void {
-        this.listen<"load",DataType>("load", key, listener, options)
-    }
-
-    onLoadedData<DataType>(key: messages.UntypedKey, listener: (m: messages.Message<"loadeddata",DataType>) => void, options?: messages.ListenOptions): void
-    onLoadedData<DataType>(key: messages.TypedKey<DataType>, listener: (m: messages.Message<"loadeddata",DataType>) => void, options?: messages.ListenOptions): void
-    onLoadedData<DataType>(key: messages.UntypedKey | messages.TypedKey<DataType>, listener: (m: messages.Message<"loadeddata",DataType>) => void, options?: messages.ListenOptions): void {
-        this.listen<"loadeddata",DataType>("loadeddata", key, listener, options)
-    }
-
-    onLoadedMetadata<DataType>(key: messages.UntypedKey, listener: (m: messages.Message<"loadedmetadata",DataType>) => void, options?: messages.ListenOptions): void
-    onLoadedMetadata<DataType>(key: messages.TypedKey<DataType>, listener: (m: messages.Message<"loadedmetadata",DataType>) => void, options?: messages.ListenOptions): void
-    onLoadedMetadata<DataType>(key: messages.UntypedKey | messages.TypedKey<DataType>, listener: (m: messages.Message<"loadedmetadata",DataType>) => void, options?: messages.ListenOptions): void {
-        this.listen<"loadedmetadata",DataType>("loadedmetadata", key, listener, options)
-    }
-
-    onLoadStart<DataType>(key: messages.UntypedKey, listener: (m: messages.Message<"loadstart",DataType>) => void, options?: messages.ListenOptions): void
-    onLoadStart<DataType>(key: messages.TypedKey<DataType>, listener: (m: messages.Message<"loadstart",DataType>) => void, options?: messages.ListenOptions): void
-    onLoadStart<DataType>(key: messages.UntypedKey | messages.TypedKey<DataType>, listener: (m: messages.Message<"loadstart",DataType>) => void, options?: messages.ListenOptions): void {
-        this.listen<"loadstart",DataType>("loadstart", key, listener, options)
-    }
-
-    onLostPointerCapture<DataType>(key: messages.UntypedKey, listener: (m: messages.Message<"lostpointercapture",DataType>) => void, options?: messages.ListenOptions): void
-    onLostPointerCapture<DataType>(key: messages.TypedKey<DataType>, listener: (m: messages.Message<"lostpointercapture",DataType>) => void, options?: messages.ListenOptions): void
-    onLostPointerCapture<DataType>(key: messages.UntypedKey | messages.TypedKey<DataType>, listener: (m: messages.Message<"lostpointercapture",DataType>) => void, options?: messages.ListenOptions): void {
-        this.listen<"lostpointercapture",DataType>("lostpointercapture", key, listener, options)
-    }
-
-    onMouseDown<DataType>(key: messages.UntypedKey, listener: (m: messages.Message<"mousedown",DataType>) => void, options?: messages.ListenOptions): void
-    onMouseDown<DataType>(key: messages.TypedKey<DataType>, listener: (m: messages.Message<"mousedown",DataType>) => void, options?: messages.ListenOptions): void
-    onMouseDown<DataType>(key: messages.UntypedKey | messages.TypedKey<DataType>, listener: (m: messages.Message<"mousedown",DataType>) => void, options?: messages.ListenOptions): void {
-        this.listen<"mousedown",DataType>("mousedown", key, listener, options)
-    }
-
-    onMouseEnter<DataType>(key: messages.UntypedKey, listener: (m: messages.Message<"mouseenter",DataType>) => void, options?: messages.ListenOptions): void
-    onMouseEnter<DataType>(key: messages.TypedKey<DataType>, listener: (m: messages.Message<"mouseenter",DataType>) => void, options?: messages.ListenOptions): void
-    onMouseEnter<DataType>(key: messages.UntypedKey | messages.TypedKey<DataType>, listener: (m: messages.Message<"mouseenter",DataType>) => void, options?: messages.ListenOptions): void {
-        this.listen<"mouseenter",DataType>("mouseenter", key, listener, options)
-    }
-
-    onMouseLeave<DataType>(key: messages.UntypedKey, listener: (m: messages.Message<"mouseleave",DataType>) => void, options?: messages.ListenOptions): void
-    onMouseLeave<DataType>(key: messages.TypedKey<DataType>, listener: (m: messages.Message<"mouseleave",DataType>) => void, options?: messages.ListenOptions): void
-    onMouseLeave<DataType>(key: messages.UntypedKey | messages.TypedKey<DataType>, listener: (m: messages.Message<"mouseleave",DataType>) => void, options?: messages.ListenOptions): void {
-        this.listen<"mouseleave",DataType>("mouseleave", key, listener, options)
-    }
-
-    onMouseMove<DataType>(key: messages.UntypedKey, listener: (m: messages.Message<"mousemove",DataType>) => void, options?: messages.ListenOptions): void
-    onMouseMove<DataType>(key: messages.TypedKey<DataType>, listener: (m: messages.Message<"mousemove",DataType>) => void, options?: messages.ListenOptions): void
-    onMouseMove<DataType>(key: messages.UntypedKey | messages.TypedKey<DataType>, listener: (m: messages.Message<"mousemove",DataType>) => void, options?: messages.ListenOptions): void {
-        this.listen<"mousemove",DataType>("mousemove", key, listener, options)
-    }
-
-    onMouseOut<DataType>(key: messages.UntypedKey, listener: (m: messages.Message<"mouseout",DataType>) => void, options?: messages.ListenOptions): void
-    onMouseOut<DataType>(key: messages.TypedKey<DataType>, listener: (m: messages.Message<"mouseout",DataType>) => void, options?: messages.ListenOptions): void
-    onMouseOut<DataType>(key: messages.UntypedKey | messages.TypedKey<DataType>, listener: (m: messages.Message<"mouseout",DataType>) => void, options?: messages.ListenOptions): void {
-        this.listen<"mouseout",DataType>("mouseout", key, listener, options)
-    }
-
-    onMouseOver<DataType>(key: messages.UntypedKey, listener: (m: messages.Message<"mouseover",DataType>) => void, options?: messages.ListenOptions): void
-    onMouseOver<DataType>(key: messages.TypedKey<DataType>, listener: (m: messages.Message<"mouseover",DataType>) => void, options?: messages.ListenOptions): void
-    onMouseOver<DataType>(key: messages.UntypedKey | messages.TypedKey<DataType>, listener: (m: messages.Message<"mouseover",DataType>) => void, options?: messages.ListenOptions): void {
-        this.listen<"mouseover",DataType>("mouseover", key, listener, options)
-    }
-
-    onMouseUp<DataType>(key: messages.UntypedKey, listener: (m: messages.Message<"mouseup",DataType>) => void, options?: messages.ListenOptions): void
-    onMouseUp<DataType>(key: messages.TypedKey<DataType>, listener: (m: messages.Message<"mouseup",DataType>) => void, options?: messages.ListenOptions): void
-    onMouseUp<DataType>(key: messages.UntypedKey | messages.TypedKey<DataType>, listener: (m: messages.Message<"mouseup",DataType>) => void, options?: messages.ListenOptions): void {
-        this.listen<"mouseup",DataType>("mouseup", key, listener, options)
-    }
-
-    onPaste<DataType>(key: messages.UntypedKey, listener: (m: messages.Message<"paste",DataType>) => void, options?: messages.ListenOptions): void
-    onPaste<DataType>(key: messages.TypedKey<DataType>, listener: (m: messages.Message<"paste",DataType>) => void, options?: messages.ListenOptions): void
-    onPaste<DataType>(key: messages.UntypedKey | messages.TypedKey<DataType>, listener: (m: messages.Message<"paste",DataType>) => void, options?: messages.ListenOptions): void {
-        this.listen<"paste",DataType>("paste", key, listener, options)
-    }
-
-    onPause<DataType>(key: messages.UntypedKey, listener: (m: messages.Message<"pause",DataType>) => void, options?: messages.ListenOptions): void
-    onPause<DataType>(key: messages.TypedKey<DataType>, listener: (m: messages.Message<"pause",DataType>) => void, options?: messages.ListenOptions): void
-    onPause<DataType>(key: messages.UntypedKey | messages.TypedKey<DataType>, listener: (m: messages.Message<"pause",DataType>) => void, options?: messages.ListenOptions): void {
-        this.listen<"pause",DataType>("pause", key, listener, options)
-    }
-
-    onPlay<DataType>(key: messages.UntypedKey, listener: (m: messages.Message<"play",DataType>) => void, options?: messages.ListenOptions): void
-    onPlay<DataType>(key: messages.TypedKey<DataType>, listener: (m: messages.Message<"play",DataType>) => void, options?: messages.ListenOptions): void
-    onPlay<DataType>(key: messages.UntypedKey | messages.TypedKey<DataType>, listener: (m: messages.Message<"play",DataType>) => void, options?: messages.ListenOptions): void {
-        this.listen<"play",DataType>("play", key, listener, options)
-    }
-
-    onPlaying<DataType>(key: messages.UntypedKey, listener: (m: messages.Message<"playing",DataType>) => void, options?: messages.ListenOptions): void
-    onPlaying<DataType>(key: messages.TypedKey<DataType>, listener: (m: messages.Message<"playing",DataType>) => void, options?: messages.ListenOptions): void
-    onPlaying<DataType>(key: messages.UntypedKey | messages.TypedKey<DataType>, listener: (m: messages.Message<"playing",DataType>) => void, options?: messages.ListenOptions): void {
-        this.listen<"playing",DataType>("playing", key, listener, options)
-    }
-
-    onPointerCancel<DataType>(key: messages.UntypedKey, listener: (m: messages.Message<"pointercancel",DataType>) => void, options?: messages.ListenOptions): void
-    onPointerCancel<DataType>(key: messages.TypedKey<DataType>, listener: (m: messages.Message<"pointercancel",DataType>) => void, options?: messages.ListenOptions): void
-    onPointerCancel<DataType>(key: messages.UntypedKey | messages.TypedKey<DataType>, listener: (m: messages.Message<"pointercancel",DataType>) => void, options?: messages.ListenOptions): void {
-        this.listen<"pointercancel",DataType>("pointercancel", key, listener, options)
-    }
-
-    onPointerDown<DataType>(key: messages.UntypedKey, listener: (m: messages.Message<"pointerdown",DataType>) => void, options?: messages.ListenOptions): void
-    onPointerDown<DataType>(key: messages.TypedKey<DataType>, listener: (m: messages.Message<"pointerdown",DataType>) => void, options?: messages.ListenOptions): void
-    onPointerDown<DataType>(key: messages.UntypedKey | messages.TypedKey<DataType>, listener: (m: messages.Message<"pointerdown",DataType>) => void, options?: messages.ListenOptions): void {
-        this.listen<"pointerdown",DataType>("pointerdown", key, listener, options)
-    }
-
-    onPointerEnter<DataType>(key: messages.UntypedKey, listener: (m: messages.Message<"pointerenter",DataType>) => void, options?: messages.ListenOptions): void
-    onPointerEnter<DataType>(key: messages.TypedKey<DataType>, listener: (m: messages.Message<"pointerenter",DataType>) => void, options?: messages.ListenOptions): void
-    onPointerEnter<DataType>(key: messages.UntypedKey | messages.TypedKey<DataType>, listener: (m: messages.Message<"pointerenter",DataType>) => void, options?: messages.ListenOptions): void {
-        this.listen<"pointerenter",DataType>("pointerenter", key, listener, options)
-    }
-
-    onPointerLeave<DataType>(key: messages.UntypedKey, listener: (m: messages.Message<"pointerleave",DataType>) => void, options?: messages.ListenOptions): void
-    onPointerLeave<DataType>(key: messages.TypedKey<DataType>, listener: (m: messages.Message<"pointerleave",DataType>) => void, options?: messages.ListenOptions): void
-    onPointerLeave<DataType>(key: messages.UntypedKey | messages.TypedKey<DataType>, listener: (m: messages.Message<"pointerleave",DataType>) => void, options?: messages.ListenOptions): void {
-        this.listen<"pointerleave",DataType>("pointerleave", key, listener, options)
-    }
-
-    onPointerMove<DataType>(key: messages.UntypedKey, listener: (m: messages.Message<"pointermove",DataType>) => void, options?: messages.ListenOptions): void
-    onPointerMove<DataType>(key: messages.TypedKey<DataType>, listener: (m: messages.Message<"pointermove",DataType>) => void, options?: messages.ListenOptions): void
-    onPointerMove<DataType>(key: messages.UntypedKey | messages.TypedKey<DataType>, listener: (m: messages.Message<"pointermove",DataType>) => void, options?: messages.ListenOptions): void {
-        this.listen<"pointermove",DataType>("pointermove", key, listener, options)
-    }
-
-    onPointerOut<DataType>(key: messages.UntypedKey, listener: (m: messages.Message<"pointerout",DataType>) => void, options?: messages.ListenOptions): void
-    onPointerOut<DataType>(key: messages.TypedKey<DataType>, listener: (m: messages.Message<"pointerout",DataType>) => void, options?: messages.ListenOptions): void
-    onPointerOut<DataType>(key: messages.UntypedKey | messages.TypedKey<DataType>, listener: (m: messages.Message<"pointerout",DataType>) => void, options?: messages.ListenOptions): void {
-        this.listen<"pointerout",DataType>("pointerout", key, listener, options)
-    }
-
-    onPointerOver<DataType>(key: messages.UntypedKey, listener: (m: messages.Message<"pointerover",DataType>) => void, options?: messages.ListenOptions): void
-    onPointerOver<DataType>(key: messages.TypedKey<DataType>, listener: (m: messages.Message<"pointerover",DataType>) => void, options?: messages.ListenOptions): void
-    onPointerOver<DataType>(key: messages.UntypedKey | messages.TypedKey<DataType>, listener: (m: messages.Message<"pointerover",DataType>) => void, options?: messages.ListenOptions): void {
-        this.listen<"pointerover",DataType>("pointerover", key, listener, options)
-    }
-
-    onPointerUp<DataType>(key: messages.UntypedKey, listener: (m: messages.Message<"pointerup",DataType>) => void, options?: messages.ListenOptions): void
-    onPointerUp<DataType>(key: messages.TypedKey<DataType>, listener: (m: messages.Message<"pointerup",DataType>) => void, options?: messages.ListenOptions): void
-    onPointerUp<DataType>(key: messages.UntypedKey | messages.TypedKey<DataType>, listener: (m: messages.Message<"pointerup",DataType>) => void, options?: messages.ListenOptions): void {
-        this.listen<"pointerup",DataType>("pointerup", key, listener, options)
-    }
-
-    onProgress<DataType>(key: messages.UntypedKey, listener: (m: messages.Message<"progress",DataType>) => void, options?: messages.ListenOptions): void
-    onProgress<DataType>(key: messages.TypedKey<DataType>, listener: (m: messages.Message<"progress",DataType>) => void, options?: messages.ListenOptions): void
-    onProgress<DataType>(key: messages.UntypedKey | messages.TypedKey<DataType>, listener: (m: messages.Message<"progress",DataType>) => void, options?: messages.ListenOptions): void {
-        this.listen<"progress",DataType>("progress", key, listener, options)
-    }
-
-    onRateChange<DataType>(key: messages.UntypedKey, listener: (m: messages.Message<"ratechange",DataType>) => void, options?: messages.ListenOptions): void
-    onRateChange<DataType>(key: messages.TypedKey<DataType>, listener: (m: messages.Message<"ratechange",DataType>) => void, options?: messages.ListenOptions): void
-    onRateChange<DataType>(key: messages.UntypedKey | messages.TypedKey<DataType>, listener: (m: messages.Message<"ratechange",DataType>) => void, options?: messages.ListenOptions): void {
-        this.listen<"ratechange",DataType>("ratechange", key, listener, options)
-    }
-
-    onReset<DataType>(key: messages.UntypedKey, listener: (m: messages.Message<"reset",DataType>) => void, options?: messages.ListenOptions): void
-    onReset<DataType>(key: messages.TypedKey<DataType>, listener: (m: messages.Message<"reset",DataType>) => void, options?: messages.ListenOptions): void
-    onReset<DataType>(key: messages.UntypedKey | messages.TypedKey<DataType>, listener: (m: messages.Message<"reset",DataType>) => void, options?: messages.ListenOptions): void {
-        this.listen<"reset",DataType>("reset", key, listener, options)
-    }
-
-    onResize<DataType>(key: messages.UntypedKey, listener: (m: messages.Message<"resize",DataType>) => void, options?: messages.ListenOptions): void
-    onResize<DataType>(key: messages.TypedKey<DataType>, listener: (m: messages.Message<"resize",DataType>) => void, options?: messages.ListenOptions): void
-    onResize<DataType>(key: messages.UntypedKey | messages.TypedKey<DataType>, listener: (m: messages.Message<"resize",DataType>) => void, options?: messages.ListenOptions): void {
-        this.listen<"resize",DataType>("resize", key, listener, options)
-    }
-
-    onScroll<DataType>(key: messages.UntypedKey, listener: (m: messages.Message<"scroll",DataType>) => void, options?: messages.ListenOptions): void
-    onScroll<DataType>(key: messages.TypedKey<DataType>, listener: (m: messages.Message<"scroll",DataType>) => void, options?: messages.ListenOptions): void
-    onScroll<DataType>(key: messages.UntypedKey | messages.TypedKey<DataType>, listener: (m: messages.Message<"scroll",DataType>) => void, options?: messages.ListenOptions): void {
-        this.listen<"scroll",DataType>("scroll", key, listener, options)
-    }
-
-    onSecurityPolicyViolation<DataType>(key: messages.UntypedKey, listener: (m: messages.Message<"securitypolicyviolation",DataType>) => void, options?: messages.ListenOptions): void
-    onSecurityPolicyViolation<DataType>(key: messages.TypedKey<DataType>, listener: (m: messages.Message<"securitypolicyviolation",DataType>) => void, options?: messages.ListenOptions): void
-    onSecurityPolicyViolation<DataType>(key: messages.UntypedKey | messages.TypedKey<DataType>, listener: (m: messages.Message<"securitypolicyviolation",DataType>) => void, options?: messages.ListenOptions): void {
-        this.listen<"securitypolicyviolation",DataType>("securitypolicyviolation", key, listener, options)
-    }
-
-    onSeeked<DataType>(key: messages.UntypedKey, listener: (m: messages.Message<"seeked",DataType>) => void, options?: messages.ListenOptions): void
-    onSeeked<DataType>(key: messages.TypedKey<DataType>, listener: (m: messages.Message<"seeked",DataType>) => void, options?: messages.ListenOptions): void
-    onSeeked<DataType>(key: messages.UntypedKey | messages.TypedKey<DataType>, listener: (m: messages.Message<"seeked",DataType>) => void, options?: messages.ListenOptions): void {
-        this.listen<"seeked",DataType>("seeked", key, listener, options)
-    }
-
-    onSeeking<DataType>(key: messages.UntypedKey, listener: (m: messages.Message<"seeking",DataType>) => void, options?: messages.ListenOptions): void
-    onSeeking<DataType>(key: messages.TypedKey<DataType>, listener: (m: messages.Message<"seeking",DataType>) => void, options?: messages.ListenOptions): void
-    onSeeking<DataType>(key: messages.UntypedKey | messages.TypedKey<DataType>, listener: (m: messages.Message<"seeking",DataType>) => void, options?: messages.ListenOptions): void {
-        this.listen<"seeking",DataType>("seeking", key, listener, options)
-    }
-
-    onSelect<DataType>(key: messages.UntypedKey, listener: (m: messages.Message<"select",DataType>) => void, options?: messages.ListenOptions): void
-    onSelect<DataType>(key: messages.TypedKey<DataType>, listener: (m: messages.Message<"select",DataType>) => void, options?: messages.ListenOptions): void
-    onSelect<DataType>(key: messages.UntypedKey | messages.TypedKey<DataType>, listener: (m: messages.Message<"select",DataType>) => void, options?: messages.ListenOptions): void {
-        this.listen<"select",DataType>("select", key, listener, options)
-    }
-
-    onSelectionChange<DataType>(key: messages.UntypedKey, listener: (m: messages.Message<"selectionchange",DataType>) => void, options?: messages.ListenOptions): void
-    onSelectionChange<DataType>(key: messages.TypedKey<DataType>, listener: (m: messages.Message<"selectionchange",DataType>) => void, options?: messages.ListenOptions): void
-    onSelectionChange<DataType>(key: messages.UntypedKey | messages.TypedKey<DataType>, listener: (m: messages.Message<"selectionchange",DataType>) => void, options?: messages.ListenOptions): void {
-        this.listen<"selectionchange",DataType>("selectionchange", key, listener, options)
-    }
-
-    onSelectStart<DataType>(key: messages.UntypedKey, listener: (m: messages.Message<"selectstart",DataType>) => void, options?: messages.ListenOptions): void
-    onSelectStart<DataType>(key: messages.TypedKey<DataType>, listener: (m: messages.Message<"selectstart",DataType>) => void, options?: messages.ListenOptions): void
-    onSelectStart<DataType>(key: messages.UntypedKey | messages.TypedKey<DataType>, listener: (m: messages.Message<"selectstart",DataType>) => void, options?: messages.ListenOptions): void {
-        this.listen<"selectstart",DataType>("selectstart", key, listener, options)
-    }
-
-    onStalled<DataType>(key: messages.UntypedKey, listener: (m: messages.Message<"stalled",DataType>) => void, options?: messages.ListenOptions): void
-    onStalled<DataType>(key: messages.TypedKey<DataType>, listener: (m: messages.Message<"stalled",DataType>) => void, options?: messages.ListenOptions): void
-    onStalled<DataType>(key: messages.UntypedKey | messages.TypedKey<DataType>, listener: (m: messages.Message<"stalled",DataType>) => void, options?: messages.ListenOptions): void {
-        this.listen<"stalled",DataType>("stalled", key, listener, options)
-    }
-
-    onSubmit<DataType>(key: messages.UntypedKey, listener: (m: messages.Message<"submit",DataType>) => void, options?: messages.ListenOptions): void
-    onSubmit<DataType>(key: messages.TypedKey<DataType>, listener: (m: messages.Message<"submit",DataType>) => void, options?: messages.ListenOptions): void
-    onSubmit<DataType>(key: messages.UntypedKey | messages.TypedKey<DataType>, listener: (m: messages.Message<"submit",DataType>) => void, options?: messages.ListenOptions): void {
-        this.listen<"submit",DataType>("submit", key, listener, options)
-    }
-
-    onSuspend<DataType>(key: messages.UntypedKey, listener: (m: messages.Message<"suspend",DataType>) => void, options?: messages.ListenOptions): void
-    onSuspend<DataType>(key: messages.TypedKey<DataType>, listener: (m: messages.Message<"suspend",DataType>) => void, options?: messages.ListenOptions): void
-    onSuspend<DataType>(key: messages.UntypedKey | messages.TypedKey<DataType>, listener: (m: messages.Message<"suspend",DataType>) => void, options?: messages.ListenOptions): void {
-        this.listen<"suspend",DataType>("suspend", key, listener, options)
-    }
-
-    onTimeUpdate<DataType>(key: messages.UntypedKey, listener: (m: messages.Message<"timeupdate",DataType>) => void, options?: messages.ListenOptions): void
-    onTimeUpdate<DataType>(key: messages.TypedKey<DataType>, listener: (m: messages.Message<"timeupdate",DataType>) => void, options?: messages.ListenOptions): void
-    onTimeUpdate<DataType>(key: messages.UntypedKey | messages.TypedKey<DataType>, listener: (m: messages.Message<"timeupdate",DataType>) => void, options?: messages.ListenOptions): void {
-        this.listen<"timeupdate",DataType>("timeupdate", key, listener, options)
-    }
-
-    onToggle<DataType>(key: messages.UntypedKey, listener: (m: messages.Message<"toggle",DataType>) => void, options?: messages.ListenOptions): void
-    onToggle<DataType>(key: messages.TypedKey<DataType>, listener: (m: messages.Message<"toggle",DataType>) => void, options?: messages.ListenOptions): void
-    onToggle<DataType>(key: messages.UntypedKey | messages.TypedKey<DataType>, listener: (m: messages.Message<"toggle",DataType>) => void, options?: messages.ListenOptions): void {
-        this.listen<"toggle",DataType>("toggle", key, listener, options)
-    }
-
-    onTouchCancel<DataType>(key: messages.UntypedKey, listener: (m: messages.Message<"touchcancel",DataType>) => void, options?: messages.ListenOptions): void
-    onTouchCancel<DataType>(key: messages.TypedKey<DataType>, listener: (m: messages.Message<"touchcancel",DataType>) => void, options?: messages.ListenOptions): void
-    onTouchCancel<DataType>(key: messages.UntypedKey | messages.TypedKey<DataType>, listener: (m: messages.Message<"touchcancel",DataType>) => void, options?: messages.ListenOptions): void {
-        this.listen<"touchcancel",DataType>("touchcancel", key, listener, options)
-    }
-
-    onTouchEnd<DataType>(key: messages.UntypedKey, listener: (m: messages.Message<"touchend",DataType>) => void, options?: messages.ListenOptions): void
-    onTouchEnd<DataType>(key: messages.TypedKey<DataType>, listener: (m: messages.Message<"touchend",DataType>) => void, options?: messages.ListenOptions): void
-    onTouchEnd<DataType>(key: messages.UntypedKey | messages.TypedKey<DataType>, listener: (m: messages.Message<"touchend",DataType>) => void, options?: messages.ListenOptions): void {
-        this.listen<"touchend",DataType>("touchend", key, listener, options)
-    }
-
-    onTouchMove<DataType>(key: messages.UntypedKey, listener: (m: messages.Message<"touchmove",DataType>) => void, options?: messages.ListenOptions): void
-    onTouchMove<DataType>(key: messages.TypedKey<DataType>, listener: (m: messages.Message<"touchmove",DataType>) => void, options?: messages.ListenOptions): void
-    onTouchMove<DataType>(key: messages.UntypedKey | messages.TypedKey<DataType>, listener: (m: messages.Message<"touchmove",DataType>) => void, options?: messages.ListenOptions): void {
-        this.listen<"touchmove",DataType>("touchmove", key, listener, options)
-    }
-
-    onTouchStart<DataType>(key: messages.UntypedKey, listener: (m: messages.Message<"touchstart",DataType>) => void, options?: messages.ListenOptions): void
-    onTouchStart<DataType>(key: messages.TypedKey<DataType>, listener: (m: messages.Message<"touchstart",DataType>) => void, options?: messages.ListenOptions): void
-    onTouchStart<DataType>(key: messages.UntypedKey | messages.TypedKey<DataType>, listener: (m: messages.Message<"touchstart",DataType>) => void, options?: messages.ListenOptions): void {
-        this.listen<"touchstart",DataType>("touchstart", key, listener, options)
-    }
-
-    onTransitionCancel<DataType>(key: messages.UntypedKey, listener: (m: messages.Message<"transitioncancel",DataType>) => void, options?: messages.ListenOptions): void
-    onTransitionCancel<DataType>(key: messages.TypedKey<DataType>, listener: (m: messages.Message<"transitioncancel",DataType>) => void, options?: messages.ListenOptions): void
-    onTransitionCancel<DataType>(key: messages.UntypedKey | messages.TypedKey<DataType>, listener: (m: messages.Message<"transitioncancel",DataType>) => void, options?: messages.ListenOptions): void {
-        this.listen<"transitioncancel",DataType>("transitioncancel", key, listener, options)
-    }
-
-    onTransitionEnd<DataType>(key: messages.UntypedKey, listener: (m: messages.Message<"transitionend",DataType>) => void, options?: messages.ListenOptions): void
-    onTransitionEnd<DataType>(key: messages.TypedKey<DataType>, listener: (m: messages.Message<"transitionend",DataType>) => void, options?: messages.ListenOptions): void
-    onTransitionEnd<DataType>(key: messages.UntypedKey | messages.TypedKey<DataType>, listener: (m: messages.Message<"transitionend",DataType>) => void, options?: messages.ListenOptions): void {
-        this.listen<"transitionend",DataType>("transitionend", key, listener, options)
-    }
-
-    onTransitionRun<DataType>(key: messages.UntypedKey, listener: (m: messages.Message<"transitionrun",DataType>) => void, options?: messages.ListenOptions): void
-    onTransitionRun<DataType>(key: messages.TypedKey<DataType>, listener: (m: messages.Message<"transitionrun",DataType>) => void, options?: messages.ListenOptions): void
-    onTransitionRun<DataType>(key: messages.UntypedKey | messages.TypedKey<DataType>, listener: (m: messages.Message<"transitionrun",DataType>) => void, options?: messages.ListenOptions): void {
-        this.listen<"transitionrun",DataType>("transitionrun", key, listener, options)
-    }
-
-    onTransitionStart<DataType>(key: messages.UntypedKey, listener: (m: messages.Message<"transitionstart",DataType>) => void, options?: messages.ListenOptions): void
-    onTransitionStart<DataType>(key: messages.TypedKey<DataType>, listener: (m: messages.Message<"transitionstart",DataType>) => void, options?: messages.ListenOptions): void
-    onTransitionStart<DataType>(key: messages.UntypedKey | messages.TypedKey<DataType>, listener: (m: messages.Message<"transitionstart",DataType>) => void, options?: messages.ListenOptions): void {
-        this.listen<"transitionstart",DataType>("transitionstart", key, listener, options)
-    }
-
-    onVolumeChange<DataType>(key: messages.UntypedKey, listener: (m: messages.Message<"volumechange",DataType>) => void, options?: messages.ListenOptions): void
-    onVolumeChange<DataType>(key: messages.TypedKey<DataType>, listener: (m: messages.Message<"volumechange",DataType>) => void, options?: messages.ListenOptions): void
-    onVolumeChange<DataType>(key: messages.UntypedKey | messages.TypedKey<DataType>, listener: (m: messages.Message<"volumechange",DataType>) => void, options?: messages.ListenOptions): void {
-        this.listen<"volumechange",DataType>("volumechange", key, listener, options)
-    }
-
-    onWaiting<DataType>(key: messages.UntypedKey, listener: (m: messages.Message<"waiting",DataType>) => void, options?: messages.ListenOptions): void
-    onWaiting<DataType>(key: messages.TypedKey<DataType>, listener: (m: messages.Message<"waiting",DataType>) => void, options?: messages.ListenOptions): void
-    onWaiting<DataType>(key: messages.UntypedKey | messages.TypedKey<DataType>, listener: (m: messages.Message<"waiting",DataType>) => void, options?: messages.ListenOptions): void {
-        this.listen<"waiting",DataType>("waiting", key, listener, options)
-    }
-
-    onWebkitAnimationEnd<DataType>(key: messages.UntypedKey, listener: (m: messages.Message<"webkitanimationend",DataType>) => void, options?: messages.ListenOptions): void
-    onWebkitAnimationEnd<DataType>(key: messages.TypedKey<DataType>, listener: (m: messages.Message<"webkitanimationend",DataType>) => void, options?: messages.ListenOptions): void
-    onWebkitAnimationEnd<DataType>(key: messages.UntypedKey | messages.TypedKey<DataType>, listener: (m: messages.Message<"webkitanimationend",DataType>) => void, options?: messages.ListenOptions): void {
-        this.listen<"webkitanimationend",DataType>("webkitanimationend", key, listener, options)
-    }
-
-    onWebkitAnimationIteration<DataType>(key: messages.UntypedKey, listener: (m: messages.Message<"webkitanimationiteration",DataType>) => void, options?: messages.ListenOptions): void
-    onWebkitAnimationIteration<DataType>(key: messages.TypedKey<DataType>, listener: (m: messages.Message<"webkitanimationiteration",DataType>) => void, options?: messages.ListenOptions): void
-    onWebkitAnimationIteration<DataType>(key: messages.UntypedKey | messages.TypedKey<DataType>, listener: (m: messages.Message<"webkitanimationiteration",DataType>) => void, options?: messages.ListenOptions): void {
-        this.listen<"webkitanimationiteration",DataType>("webkitanimationiteration", key, listener, options)
-    }
-
-    onWebkitAnimationStart<DataType>(key: messages.UntypedKey, listener: (m: messages.Message<"webkitanimationstart",DataType>) => void, options?: messages.ListenOptions): void
-    onWebkitAnimationStart<DataType>(key: messages.TypedKey<DataType>, listener: (m: messages.Message<"webkitanimationstart",DataType>) => void, options?: messages.ListenOptions): void
-    onWebkitAnimationStart<DataType>(key: messages.UntypedKey | messages.TypedKey<DataType>, listener: (m: messages.Message<"webkitanimationstart",DataType>) => void, options?: messages.ListenOptions): void {
-        this.listen<"webkitanimationstart",DataType>("webkitanimationstart", key, listener, options)
-    }
-
-    onWebkitTransitionEnd<DataType>(key: messages.UntypedKey, listener: (m: messages.Message<"webkittransitionend",DataType>) => void, options?: messages.ListenOptions): void
-    onWebkitTransitionEnd<DataType>(key: messages.TypedKey<DataType>, listener: (m: messages.Message<"webkittransitionend",DataType>) => void, options?: messages.ListenOptions): void
-    onWebkitTransitionEnd<DataType>(key: messages.UntypedKey | messages.TypedKey<DataType>, listener: (m: messages.Message<"webkittransitionend",DataType>) => void, options?: messages.ListenOptions): void {
-        this.listen<"webkittransitionend",DataType>("webkittransitionend", key, listener, options)
-    }
-
-    onWheel<DataType>(key: messages.UntypedKey, listener: (m: messages.Message<"wheel",DataType>) => void, options?: messages.ListenOptions): void
-    onWheel<DataType>(key: messages.TypedKey<DataType>, listener: (m: messages.Message<"wheel",DataType>) => void, options?: messages.ListenOptions): void
-    onWheel<DataType>(key: messages.UntypedKey | messages.TypedKey<DataType>, listener: (m: messages.Message<"wheel",DataType>) => void, options?: messages.ListenOptions): void {
-=======
     
     onAnimationCancel<DataType extends object>(key: messages.UntypedKey, listener: (m: messages.Message<"animationcancel",DataType>) => void, options?: messages.ListenOptions): void
     onAnimationCancel<DataType extends object>(key: messages.TypedKey<DataType>, listener: (m: messages.Message<"animationcancel",DataType>) => void, options?: messages.ListenOptions): void
@@ -1830,7 +1237,6 @@
     onWheel<DataType extends object>(key: messages.UntypedKey, listener: (m: messages.Message<"wheel",DataType>) => void, options?: messages.ListenOptions): void
     onWheel<DataType extends object>(key: messages.TypedKey<DataType>, listener: (m: messages.Message<"wheel",DataType>) => void, options?: messages.ListenOptions): void
     onWheel<DataType extends object>(key: messages.UntypedKey | messages.TypedKey<DataType>, listener: (m: messages.Message<"wheel",DataType>) => void, options?: messages.ListenOptions): void {
->>>>>>> 6ec11270
         this.listen<"wheel",DataType>("wheel", key, listener, options)
     }
 
