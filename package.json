--- conflicted
+++ resolved
@@ -4,11 +4,7 @@
   "files": [
     "dist"
   ],
-<<<<<<< HEAD
-  "version": "0.2.5",
-=======
-  "version": "0.2.6",
->>>>>>> ce269693
+  "version": "0.2.7",
   "repository": {
     "type": "git",
     "url": "https://github.com/Terrier-Tech/tuff"
