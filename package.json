{
  "name": "tuff-core",
  "type": "module",
  "files": [
    "*"
  ],
<<<<<<< HEAD
  "version": "0.14.3",
=======
  "version": "0.16.0",
>>>>>>> cb4279b7
  "repository": {
    "type": "git",
    "url": "https://github.com/Terrier-Tech/tuff"
  },
  "license": "MIT",
  "scripts": {
    "dev": "vite",
    "build": "tsc && vite build",
    "preview": "vite preview",
    "prepub": "tsc && vite build && npm-prepare-dist -s prepub -s pub -s dev -s gen",
    "pub": "npm publish ./dist",
    "tsc": "tsc",
    "gen": "node --loader ts-node/esm  --experimental-modules --experimental-specifier-resolution=node src/gen/dom.ts",
    "test": "vitest"
  },
  "devDependencies": {
    "@types/node": "^17.0.30",
    "@vanilla-extract/css": "^1.7.0",
    "@vanilla-extract/vite-plugin": "^3.1.4",
    "npm-prepare-dist": "^0.4.0",
    "rollup-plugin-folder-input": "^1.0.1",
    "sass": "^1.51.0",
    "ts-node": "^10.7.0",
    "typescript": "4.6",
    "vite": "^2.9.6",
    "vitest": "^0.10.0"
  },
  "module": "./dist/index.js",
  "types": "./dist/index.d.ts",
  "exports": {
    ".": {
      "import": "./index.js"
    }
  },
  "dependencies": {
    "@types/path-to-regexp": "^1.7.0",
    "path-to-regexp": "^6.2.0",
    "typesafe-routes": "^7.0.2"
  }
}<|MERGE_RESOLUTION|>--- conflicted
+++ resolved
@@ -4,11 +4,7 @@
   "files": [
     "*"
   ],
-<<<<<<< HEAD
-  "version": "0.14.3",
-=======
-  "version": "0.16.0",
->>>>>>> cb4279b7
+  "version": "0.16.1",
   "repository": {
     "type": "git",
     "url": "https://github.com/Terrier-Tech/tuff"
